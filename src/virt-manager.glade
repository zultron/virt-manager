<?xml version="1.0" standalone="no"?> <!--*- mode: xml -*-->
<!DOCTYPE glade-interface SYSTEM "http://glade.gnome.org/glade-2.0.dtd">

<glade-interface>

<widget class="GtkWindow" id="vmm-manager">
  <property name="visible">True</property>
  <property name="title" translatable="yes">Virtual Machine Manager</property>
  <property name="type">GTK_WINDOW_TOPLEVEL</property>
  <property name="window_position">GTK_WIN_POS_NONE</property>
  <property name="modal">False</property>
  <property name="default_width">600</property>
  <property name="default_height">500</property>
  <property name="resizable">True</property>
  <property name="destroy_with_parent">False</property>
  <property name="decorated">True</property>
  <property name="skip_taskbar_hint">False</property>
  <property name="skip_pager_hint">False</property>
  <property name="type_hint">GDK_WINDOW_TYPE_HINT_NORMAL</property>
  <property name="gravity">GDK_GRAVITY_NORTH_WEST</property>
  <property name="focus_on_map">True</property>
  <property name="urgency_hint">False</property>
  <signal name="delete_event" handler="on_vm_manager_delete_event" last_modification_time="Tue, 28 Mar 2006 17:08:39 GMT"/>

  <child>
    <widget class="GtkVBox" id="vbox1">
      <property name="visible">True</property>
      <property name="homogeneous">False</property>
      <property name="spacing">0</property>

      <child>
	<widget class="GtkMenuBar" id="menubar1">
	  <property name="visible">True</property>
	  <property name="pack_direction">GTK_PACK_DIRECTION_LTR</property>
	  <property name="child_pack_direction">GTK_PACK_DIRECTION_LTR</property>

	  <child>
	    <widget class="GtkMenuItem" id="menuitem4">
	      <property name="visible">True</property>
	      <property name="label" translatable="yes">_File</property>
	      <property name="use_underline">True</property>

	      <child>
		<widget class="GtkMenu" id="menuitem4_menu">

		  <child>
		    <widget class="GtkImageMenuItem" id="menu_file_new">
		      <property name="visible">True</property>
		      <property name="label" translatable="yes">New machine...</property>
		      <property name="use_underline">True</property>
		      <signal name="activate" handler="on_menu_file_new_activate" last_modification_time="Tue, 28 Mar 2006 17:06:34 GMT"/>
		      <accelerator key="n" modifiers="GDK_MOD1_MASK" signal="activate"/>

		      <child internal-child="image">
			<widget class="GtkImage" id="image90">
			  <property name="visible">True</property>
			  <property name="stock">gtk-new</property>
			  <property name="icon_size">1</property>
			  <property name="xalign">0.5</property>
			  <property name="yalign">0.5</property>
			  <property name="xpad">0</property>
			  <property name="ypad">0</property>
			</widget>
		      </child>
		    </widget>
		  </child>

		  <child>
		    <widget class="GtkImageMenuItem" id="menu_file_restore_saved">
		      <property name="visible">True</property>
		      <property name="tooltip" translatable="yes">Restore a saved machine from a filesystem image</property>
		      <property name="label" translatable="yes">Restore saved machine...</property>
		      <property name="use_underline">True</property>
		      <signal name="activate" handler="on_menu_restore_saved_activate" last_modification_time="Wed, 19 Jul 2006 18:10:04 GMT"/>
		      <accelerator key="r" modifiers="GDK_MOD1_MASK" signal="activate"/>

		      <child internal-child="image">
			<widget class="GtkImage" id="image91">
			  <property name="visible">True</property>
			  <property name="stock">gtk-open</property>
			  <property name="icon_size">1</property>
			  <property name="xalign">0.5</property>
			  <property name="yalign">0.5</property>
			  <property name="xpad">0</property>
			  <property name="ypad">0</property>
			</widget>
		      </child>
		    </widget>
		  </child>

		  <child>
		    <widget class="GtkSeparatorMenuItem" id="separator4">
		      <property name="visible">True</property>
		    </widget>
		  </child>

		  <child>
		    <widget class="GtkImageMenuItem" id="open_connection">
		      <property name="visible">True</property>
		      <property name="label" translatable="yes">Open connection...</property>
		      <property name="use_underline">True</property>
		      <signal name="activate" handler="on_menu_file_open_connection_activate" last_modification_time="Mon, 12 Jun 2006 20:34:47 GMT"/>

		      <child internal-child="image">
			<widget class="GtkImage" id="image92">
			  <property name="visible">True</property>
			  <property name="stock">gtk-connect</property>
			  <property name="icon_size">1</property>
			  <property name="xalign">0.5</property>
			  <property name="yalign">0.5</property>
			  <property name="xpad">0</property>
			  <property name="ypad">0</property>
			</widget>
		      </child>
		    </widget>
		  </child>

		  <child>
		    <widget class="GtkSeparatorMenuItem" id="separatormenuitem1">
		      <property name="visible">True</property>
		    </widget>
		  </child>

		  <child>
		    <widget class="GtkImageMenuItem" id="menu_file_close">
		      <property name="visible">True</property>
		      <property name="label">gtk-close</property>
		      <property name="use_stock">True</property>
		      <signal name="activate" handler="on_menu_file_close_activate" last_modification_time="Wed, 14 Jun 2006 22:45:26 GMT"/>
		    </widget>
		  </child>

		  <child>
		    <widget class="GtkImageMenuItem" id="menu_file_quit">
		      <property name="visible">True</property>
		      <property name="label">gtk-quit</property>
		      <property name="use_stock">True</property>
		      <signal name="activate" handler="on_menu_file_quit_activate" last_modification_time="Tue, 28 Mar 2006 17:06:34 GMT"/>
		    </widget>
		  </child>
		</widget>
	      </child>
	    </widget>
	  </child>

	  <child>
	    <widget class="GtkMenuItem" id="menuitem5">
	      <property name="visible">True</property>
	      <property name="label" translatable="yes">_Edit</property>
	      <property name="use_underline">True</property>

	      <child>
		<widget class="GtkMenu" id="menuitem5_menu">

		  <child>
		    <widget class="GtkImageMenuItem" id="menu_edit_details">
		      <property name="visible">True</property>
		      <property name="label" translatable="yes">Machine details...</property>
		      <property name="use_underline">True</property>
		      <signal name="activate" handler="on_menu_edit_details_activate" last_modification_time="Tue, 28 Mar 2006 17:06:34 GMT"/>

		      <child internal-child="image">
			<widget class="GtkImage" id="image93">
			  <property name="visible">True</property>
			  <property name="stock">gtk-properties</property>
			  <property name="icon_size">1</property>
			  <property name="xalign">0.5</property>
			  <property name="yalign">0.5</property>
			  <property name="xpad">0</property>
			  <property name="ypad">0</property>
			</widget>
		      </child>
		    </widget>
		  </child>

		  <child>
		    <widget class="GtkImageMenuItem" id="menu_edit_delete">
		      <property name="visible">True</property>
		      <property name="label" translatable="yes">Delete machine</property>
		      <property name="use_underline">True</property>
		      <signal name="activate" handler="on_menu_edit_delete_activate" last_modification_time="Tue, 28 Mar 2006 17:06:34 GMT"/>

		      <child internal-child="image">
			<widget class="GtkImage" id="image94">
			  <property name="visible">True</property>
			  <property name="stock">gtk-delete</property>
			  <property name="icon_size">1</property>
			  <property name="xalign">0.5</property>
			  <property name="yalign">0.5</property>
			  <property name="xpad">0</property>
			  <property name="ypad">0</property>
			</widget>
		      </child>
		    </widget>
		  </child>

		  <child>
		    <widget class="GtkSeparatorMenuItem" id="separator2">
		      <property name="visible">True</property>
		    </widget>
		  </child>

		  <child>
		    <widget class="GtkImageMenuItem" id="menu_edit_preferences">
		      <property name="visible">True</property>
		      <property name="label">gtk-preferences</property>
		      <property name="use_stock">True</property>
		      <signal name="activate" handler="on_menu_edit_preferences_activate" last_modification_time="Wed, 29 Mar 2006 09:57:25 GMT"/>
		    </widget>
		  </child>
		</widget>
	      </child>
	    </widget>
	  </child>

	  <child>
	    <widget class="GtkMenuItem" id="menuitem6">
	      <property name="visible">True</property>
	      <property name="label" translatable="yes">_View</property>
	      <property name="use_underline">True</property>

	      <child>
		<widget class="GtkMenu" id="menuitem6_menu">

		  <child>
		    <widget class="GtkCheckMenuItem" id="menu_view_domain_id">
		      <property name="visible">True</property>
		      <property name="label" translatable="yes">Domain ID</property>
		      <property name="use_underline">True</property>
		      <property name="active">True</property>
		      <signal name="activate" handler="on_menu_view_domain_id_activate" last_modification_time="Fri, 14 Jul 2006 13:23:42 GMT"/>
		    </widget>
		  </child>

		  <child>
		    <widget class="GtkCheckMenuItem" id="menu_view_status">
		      <property name="visible">True</property>
		      <property name="label" translatable="yes">Status</property>
		      <property name="use_underline">True</property>
		      <property name="active">True</property>
		      <signal name="activate" handler="on_menu_view_status_activate" last_modification_time="Tue, 28 Mar 2006 16:35:00 GMT"/>
		    </widget>
		  </child>

		  <child>
		    <widget class="GtkCheckMenuItem" id="menu_view_cpu_usage">
		      <property name="visible">True</property>
		      <property name="label" translatable="yes">CPU usage</property>
		      <property name="use_underline">True</property>
		      <property name="active">True</property>
		      <signal name="activate" handler="on_menu_view_cpu_usage_activate" last_modification_time="Tue, 28 Mar 2006 16:35:00 GMT"/>
		    </widget>
		  </child>

		  <child>
		    <widget class="GtkCheckMenuItem" id="menu_view_virtual_cpus">
		      <property name="visible">True</property>
		      <property name="label" translatable="yes">Virtual CPUs</property>
		      <property name="use_underline">True</property>
		      <property name="active">True</property>
		      <signal name="activate" handler="on_menu_view_virtual_cpus_activate" last_modification_time="Wed, 12 Jul 2006 20:33:23 GMT"/>
		    </widget>
		  </child>

		  <child>
		    <widget class="GtkCheckMenuItem" id="menu_view_memory_usage">
		      <property name="visible">True</property>
		      <property name="label" translatable="yes">Memory usage</property>
		      <property name="use_underline">True</property>
		      <property name="active">True</property>
		      <signal name="activate" handler="on_menu_view_memory_usage_activate" last_modification_time="Tue, 28 Mar 2006 16:35:00 GMT"/>
		    </widget>
		  </child>

		  <child>
		    <widget class="GtkCheckMenuItem" id="menu_view_disk_usage">
		      <property name="visible">True</property>
		      <property name="label" translatable="yes">Disk usage</property>
		      <property name="use_underline">True</property>
		      <property name="active">True</property>
		      <signal name="activate" handler="on_menu_view_disk_usage_activate" last_modification_time="Tue, 28 Mar 2006 16:35:00 GMT"/>
		    </widget>
		  </child>

		  <child>
		    <widget class="GtkCheckMenuItem" id="menu_view_network_traffic">
		      <property name="visible">True</property>
		      <property name="label" translatable="yes">Network traffic</property>
		      <property name="use_underline">True</property>
		      <property name="active">True</property>
		      <signal name="activate" handler="on_menu_view_network_traffic_activate" last_modification_time="Tue, 28 Mar 2006 16:35:00 GMT"/>
		    </widget>
		  </child>
		</widget>
	      </child>
	    </widget>
	  </child>

	  <child>
	    <widget class="GtkMenuItem" id="menuitem7">
	      <property name="visible">True</property>
	      <property name="label" translatable="yes">_Help</property>
	      <property name="use_underline">True</property>

	      <child>
		<widget class="GtkMenu" id="menuitem7_menu">

		  <child>
		    <widget class="GtkImageMenuItem" id="menu_help_about">
		      <property name="visible">True</property>
		      <property name="label">gtk-about</property>
		      <property name="use_stock">True</property>
		      <signal name="activate" handler="on_menu_help_about_activate" last_modification_time="Tue, 28 Mar 2006 17:06:34 GMT"/>
		    </widget>
		  </child>
		</widget>
	      </child>
	    </widget>
	  </child>
	</widget>
	<packing>
	  <property name="padding">0</property>
	  <property name="expand">False</property>
	  <property name="fill">False</property>
	</packing>
      </child>

      <child>
	<widget class="GtkHBox" id="hbox1">
	  <property name="border_width">3</property>
	  <property name="visible">True</property>
	  <property name="homogeneous">False</property>
	  <property name="spacing">0</property>

	  <child>
	    <widget class="GtkLabel" id="label1">
	      <property name="visible">True</property>
	      <property name="label" translatable="yes">_View:</property>
	      <property name="use_underline">True</property>
	      <property name="use_markup">False</property>
	      <property name="justify">GTK_JUSTIFY_RIGHT</property>
	      <property name="wrap">False</property>
	      <property name="selectable">False</property>
	      <property name="xalign">0.5</property>
	      <property name="yalign">0.5</property>
	      <property name="xpad">0</property>
	      <property name="ypad">0</property>
	      <property name="ellipsize">PANGO_ELLIPSIZE_START</property>
	      <property name="width_chars">-1</property>
	      <property name="single_line_mode">False</property>
	      <property name="angle">0</property>
	    </widget>
	    <packing>
	      <property name="padding">0</property>
	      <property name="expand">True</property>
	      <property name="fill">True</property>
	    </packing>
	  </child>

	  <child>
	    <widget class="GtkComboBox" id="vm-view">
	      <property name="visible">True</property>
	      <property name="sensitive">False</property>
	      <property name="items" translatable="yes">All virtual machines
Active virtual machines
Inactive virtual machines</property>
	      <property name="add_tearoffs">False</property>
	      <property name="focus_on_click">True</property>
	    </widget>
	    <packing>
	      <property name="padding">0</property>
	      <property name="expand">False</property>
	      <property name="fill">True</property>
	    </packing>
	  </child>
	</widget>
	<packing>
	  <property name="padding">0</property>
	  <property name="expand">False</property>
	  <property name="fill">True</property>
	</packing>
      </child>

      <child>
	<widget class="GtkScrolledWindow" id="scrolledwindow1">
	  <property name="visible">True</property>
	  <property name="can_focus">True</property>
	  <property name="hscrollbar_policy">GTK_POLICY_ALWAYS</property>
	  <property name="vscrollbar_policy">GTK_POLICY_ALWAYS</property>
	  <property name="shadow_type">GTK_SHADOW_IN</property>
	  <property name="window_placement">GTK_CORNER_TOP_LEFT</property>

	  <child>
	    <widget class="GtkTreeView" id="vm-list">
	      <property name="visible">True</property>
	      <property name="can_focus">True</property>
	      <property name="headers_visible">True</property>
	      <property name="rules_hint">True</property>
	      <property name="reorderable">False</property>
	      <property name="enable_search">True</property>
	      <property name="fixed_height_mode">False</property>
	      <property name="hover_selection">False</property>
	      <property name="hover_expand">False</property>
	      <signal name="row_activated" handler="on_vm_list_row_activated" last_modification_time="Mon, 03 Apr 2006 13:43:20 GMT"/>
	      <signal name="button_press_event" handler="on_vm_list_button_press_event" last_modification_time="Mon, 03 Apr 2006 14:14:43 GMT"/>
	    </widget>
	  </child>
	</widget>
	<packing>
	  <property name="padding">0</property>
	  <property name="expand">True</property>
	  <property name="fill">True</property>
	</packing>
      </child>

      <child>
	<widget class="GtkHButtonBox" id="hbuttonbox2">
	  <property name="border_width">3</property>
	  <property name="visible">True</property>
	  <property name="layout_style">GTK_BUTTONBOX_END</property>
	  <property name="spacing">3</property>

	  <child>
	    <widget class="GtkButton" id="vm-delete">
	      <property name="visible">True</property>
	      <property name="sensitive">False</property>
	      <property name="can_default">True</property>
	      <property name="can_focus">True</property>
	      <property name="label">gtk-delete</property>
	      <property name="use_stock">True</property>
	      <property name="relief">GTK_RELIEF_NORMAL</property>
	      <property name="focus_on_click">True</property>
	      <signal name="clicked" handler="on_vm_delete_clicked" last_modification_time="Tue, 28 Mar 2006 17:03:36 GMT"/>
	    </widget>
	  </child>

	  <child>
	    <widget class="GtkButton" id="vm-new">
	      <property name="visible">True</property>
	      <property name="can_default">True</property>
	      <property name="can_focus">True</property>
	      <property name="label">gtk-new</property>
	      <property name="use_stock">True</property>
	      <property name="relief">GTK_RELIEF_NORMAL</property>
	      <property name="focus_on_click">True</property>
	      <signal name="clicked" handler="on_vm_new_clicked" last_modification_time="Tue, 28 Mar 2006 17:03:39 GMT"/>
	    </widget>
	  </child>

	  <child>
	    <widget class="GtkButton" id="vm-details">
	      <property name="visible">True</property>
	      <property name="sensitive">False</property>
	      <property name="can_default">True</property>
	      <property name="can_focus">True</property>
	      <property name="relief">GTK_RELIEF_NORMAL</property>
	      <property name="focus_on_click">True</property>
	      <signal name="clicked" handler="on_vm_details_clicked" last_modification_time="Tue, 28 Mar 2006 17:04:34 GMT"/>

	      <child>
		<widget class="GtkAlignment" id="alignment1">
		  <property name="visible">True</property>
		  <property name="xalign">0.5</property>
		  <property name="yalign">0.5</property>
		  <property name="xscale">0</property>
		  <property name="yscale">0</property>
		  <property name="top_padding">0</property>
		  <property name="bottom_padding">0</property>
		  <property name="left_padding">0</property>
		  <property name="right_padding">0</property>

		  <child>
		    <widget class="GtkHBox" id="hbox7">
		      <property name="visible">True</property>
		      <property name="homogeneous">False</property>
		      <property name="spacing">2</property>

		      <child>
			<widget class="GtkImage" id="image5">
			  <property name="visible">True</property>
			  <property name="stock">gtk-properties</property>
			  <property name="icon_size">4</property>
			  <property name="xalign">0.5</property>
			  <property name="yalign">0.5</property>
			  <property name="xpad">0</property>
			  <property name="ypad">0</property>
			</widget>
			<packing>
			  <property name="padding">0</property>
			  <property name="expand">False</property>
			  <property name="fill">False</property>
			</packing>
		      </child>

		      <child>
			<widget class="GtkLabel" id="label34">
			  <property name="visible">True</property>
			  <property name="label" translatable="yes">Details</property>
			  <property name="use_underline">True</property>
			  <property name="use_markup">False</property>
			  <property name="justify">GTK_JUSTIFY_LEFT</property>
			  <property name="wrap">False</property>
			  <property name="selectable">False</property>
			  <property name="xalign">0.5</property>
			  <property name="yalign">0.5</property>
			  <property name="xpad">0</property>
			  <property name="ypad">0</property>
			  <property name="ellipsize">PANGO_ELLIPSIZE_NONE</property>
			  <property name="width_chars">-1</property>
			  <property name="single_line_mode">False</property>
			  <property name="angle">0</property>
			</widget>
			<packing>
			  <property name="padding">0</property>
			  <property name="expand">False</property>
			  <property name="fill">False</property>
			</packing>
		      </child>
		    </widget>
		  </child>
		</widget>
	      </child>
	    </widget>
	  </child>

	  <child>
	    <widget class="GtkButton" id="vm-open">
	      <property name="visible">True</property>
	      <property name="sensitive">False</property>
	      <property name="can_default">True</property>
	      <property name="can_focus">True</property>
	      <property name="label">gtk-open</property>
	      <property name="use_stock">True</property>
	      <property name="relief">GTK_RELIEF_NORMAL</property>
	      <property name="focus_on_click">True</property>
	      <signal name="clicked" handler="on_vm_open_clicked" last_modification_time="Mon, 03 Apr 2006 09:52:21 GMT"/>
	    </widget>
	  </child>
	</widget>
	<packing>
	  <property name="padding">0</property>
	  <property name="expand">False</property>
	  <property name="fill">True</property>
	</packing>
      </child>

      <child>
	<widget class="GtkHSeparator" id="hseparator1">
	  <property name="visible">True</property>
	</widget>
	<packing>
	  <property name="padding">10</property>
	  <property name="expand">False</property>
	  <property name="fill">True</property>
	</packing>
      </child>

      <child>
	<widget class="GtkHButtonBox" id="hbuttonbox1">
	  <property name="border_width">3</property>
	  <property name="visible">True</property>
	  <property name="layout_style">GTK_BUTTONBOX_DEFAULT_STYLE</property>
	  <property name="spacing">0</property>

	  <child>
	    <widget class="GtkButton" id="vmm-help">
	      <property name="visible">True</property>
	      <property name="can_default">True</property>
	      <property name="can_focus">True</property>
	      <property name="label">gtk-help</property>
	      <property name="use_stock">True</property>
	      <property name="relief">GTK_RELIEF_NORMAL</property>
	      <property name="focus_on_click">True</property>
	    </widget>
	  </child>

	  <child>
	    <widget class="GtkButton" id="vmm-close">
	      <property name="visible">True</property>
	      <property name="can_default">True</property>
	      <property name="can_focus">True</property>
	      <property name="label">gtk-close</property>
	      <property name="use_stock">True</property>
	      <property name="relief">GTK_RELIEF_NORMAL</property>
	      <property name="focus_on_click">True</property>
	      <signal name="clicked" handler="on_vmm_close_clicked" last_modification_time="Tue, 28 Mar 2006 17:10:16 GMT"/>
	    </widget>
	  </child>
	</widget>
	<packing>
	  <property name="padding">0</property>
	  <property name="expand">False</property>
	  <property name="fill">True</property>
	</packing>
      </child>
    </widget>
  </child>
</widget>

<widget class="GtkAboutDialog" id="vmm-about">
  <property name="visible">True</property>
  <property name="destroy_with_parent">True</property>
  <property name="name" translatable="yes">Virtual Machine Manager</property>
  <property name="copyright" translatable="yes">Copyright (C) 2006 Red Hat Inc.</property>
  <property name="comments" translatable="yes"></property>
  <property name="license">    This program is free software; you can redistribute it and/or modify
    it under the terms of the GNU General Public License as published by
    the Free Software Foundation; either version 2 of the License, or
    (at your option) any later version.

    This program is distributed in the hope that it will be useful,
    but WITHOUT ANY WARRANTY; without even the implied warranty of
    MERCHANTABILITY or FITNESS FOR A PARTICULAR PURPOSE.  See the
    GNU General Public License for more details.

    You should have received a copy of the GNU General Public License
    along with this program; if not, write to the Free Software
    Foundation, Inc., 59 Temple Place, Suite 330, Boston, MA  02111-1307  USA
</property>
  <property name="wrap_license">False</property>
  <property name="authors">Daniel P. Berrange &lt;berrange@redhat.com&gt;
Hugh O. Brock &lt;hbrock@redhat.com&gt;
Máirín Duffy &lt;duffy@redhat.com&gt;
</property>
  <property name="artists">Máirín Duffy &lt;duffy@redhat.com&gt;	</property>
  <property name="translator_credits" translatable="yes" comments="TRANSLATORS: Replace this string with your names, one name per line.">translator-credits</property>
  <signal name="delete_event" handler="on_vmm_about_delete_event" last_modification_time="Wed, 29 Mar 2006 10:31:19 GMT"/>
</widget>

<widget class="GtkWindow" id="vmm-details">
  <property name="visible">True</property>
  <property name="title" translatable="yes">Virtual Machine Details</property>
  <property name="type">GTK_WINDOW_TOPLEVEL</property>
  <property name="window_position">GTK_WIN_POS_NONE</property>
  <property name="modal">False</property>
  <property name="default_width">700</property>
  <property name="default_height">540</property>
  <property name="resizable">True</property>
  <property name="destroy_with_parent">False</property>
  <property name="decorated">True</property>
  <property name="skip_taskbar_hint">False</property>
  <property name="skip_pager_hint">False</property>
  <property name="type_hint">GDK_WINDOW_TYPE_HINT_NORMAL</property>
  <property name="gravity">GDK_GRAVITY_NORTH_WEST</property>
  <property name="focus_on_map">True</property>
  <property name="urgency_hint">False</property>
  <signal name="delete_event" handler="on_vmm_details_delete_event" last_modification_time="Wed, 29 Mar 2006 18:04:05 GMT"/>

  <child>
    <widget class="GtkVBox" id="vbox2">
      <property name="visible">True</property>
      <property name="homogeneous">False</property>
      <property name="spacing">0</property>

      <child>
	<widget class="GtkMenuBar" id="menubar3">
	  <property name="visible">True</property>
	  <property name="pack_direction">GTK_PACK_DIRECTION_LTR</property>
	  <property name="child_pack_direction">GTK_PACK_DIRECTION_LTR</property>

	  <child>
	    <widget class="GtkMenuItem" id="virtual_machine1">
	      <property name="visible">True</property>
	      <property name="label" translatable="yes">Virtual _Machine</property>
	      <property name="use_underline">True</property>
	      <signal name="activate" handler="on_virtual_machine1_activate" last_modification_time="Fri, 01 Sep 2006 14:58:20 GMT"/>

	      <child>
		<widget class="GtkMenu" id="virtual_machine1_menu">

		  <child>
		    <widget class="GtkMenuItem" id="details-menu-run">
		      <property name="visible">True</property>
		      <property name="label" translatable="yes">_Run</property>
		      <property name="use_underline">True</property>
		      <signal name="activate" handler="on_details_menu_run_activate" last_modification_time="Fri, 01 Sep 2006 14:58:20 GMT"/>
		    </widget>
		  </child>

		  <child>
		    <widget class="GtkCheckMenuItem" id="details-menu-pause">
		      <property name="visible">True</property>
		      <property name="label" translatable="yes">_Pause</property>
		      <property name="use_underline">True</property>
		      <property name="active">False</property>
		      <signal name="activate" handler="on_details_menu_pause_activate" last_modification_time="Fri, 01 Sep 2006 14:58:20 GMT"/>
		    </widget>
		  </child>

		  <child>
		    <widget class="GtkMenuItem" id="details-menu-shutdown">
		      <property name="visible">True</property>
		      <property name="label" translatable="yes">_Shutdown</property>
		      <property name="use_underline">True</property>
		      <signal name="activate" handler="on_details_menu_shutdown_activate" last_modification_time="Fri, 01 Sep 2006 14:58:20 GMT"/>
		    </widget>
		  </child>

		  <child>
		    <widget class="GtkMenuItem" id="details-menu-save">
		      <property name="visible">True</property>
		      <property name="label" translatable="yes">_Save</property>
		      <property name="use_underline">True</property>
		      <signal name="activate" handler="on_details_menu_save_activate" last_modification_time="Fri, 01 Sep 2006 14:58:20 GMT"/>
		    </widget>
		  </child>

		  <child>
		    <widget class="GtkSeparatorMenuItem" id="separator8">
		      <property name="visible">True</property>
		    </widget>
		  </child>

		  <child>
		    <widget class="GtkImageMenuItem" id="details-menu-close">
		      <property name="visible">True</property>
		      <property name="label">gtk-close</property>
		      <property name="use_stock">True</property>
		      <signal name="activate" handler="on_details_menu_close_activate" last_modification_time="Fri, 01 Sep 2006 14:58:20 GMT"/>
		    </widget>
		  </child>
		</widget>
	      </child>
	    </widget>
	  </child>

	  <child>
	    <widget class="GtkMenuItem" id="view2">
	      <property name="visible">True</property>
	      <property name="label" translatable="yes">_View</property>
	      <property name="use_underline">True</property>
	      <signal name="activate" handler="on_view2_activate" last_modification_time="Fri, 01 Sep 2006 14:58:20 GMT"/>

	      <child>
		<widget class="GtkMenu" id="view2_menu">

		  <child>
		    <widget class="GtkMenuItem" id="details-menu-graphics">
		      <property name="visible">True</property>
		      <property name="label" translatable="yes">_Graphical Console</property>
		      <property name="use_underline">True</property>
		      <signal name="activate" handler="on_details_menu_graphics_activate" last_modification_time="Fri, 01 Sep 2006 14:58:20 GMT"/>
		    </widget>
		  </child>

		  <child>
		    <widget class="GtkMenuItem" id="details-menu-serial">
		      <property name="visible">True</property>
		      <property name="label" translatable="yes">_Serial Console</property>
		      <property name="use_underline">True</property>
		      <signal name="activate" handler="on_details_menu_serial_activate" last_modification_time="Fri, 01 Sep 2006 14:58:20 GMT"/>
		    </widget>
		  </child>

		  <child>
		    <widget class="GtkSeparatorMenuItem" id="separator7">
		      <property name="visible">True</property>
		    </widget>
		  </child>

		  <child>
		    <widget class="GtkCheckMenuItem" id="details-menu-view-toolbar">
		      <property name="visible">True</property>
		      <property name="label" translatable="yes">Toolbar</property>
		      <property name="use_underline">True</property>
		      <property name="active">True</property>
		      <signal name="activate" handler="on_details_menu_view_toolbar_activate" last_modification_time="Fri, 01 Sep 2006 14:58:20 GMT"/>
		    </widget>
		  </child>
		</widget>
	      </child>
	    </widget>
	  </child>
	</widget>
	<packing>
	  <property name="padding">0</property>
	  <property name="expand">False</property>
	  <property name="fill">False</property>
	</packing>
      </child>

      <child>
	<widget class="GtkToolbar" id="details-toolbar">
	  <property name="visible">True</property>
	  <property name="orientation">GTK_ORIENTATION_HORIZONTAL</property>
	  <property name="toolbar_style">GTK_TOOLBAR_BOTH</property>
	  <property name="tooltips">True</property>
	  <property name="show_arrow">True</property>

	  <child>
	    <widget class="GtkToolButton" id="control-run">
	      <property name="visible">True</property>
	      <property name="label" translatable="yes">Run</property>
	      <property name="use_underline">True</property>
	      <property name="stock_id">gtk-media-play</property>
	      <property name="visible_horizontal">True</property>
	      <property name="visible_vertical">True</property>
	      <property name="is_important">False</property>
	      <signal name="clicked" handler="on_control_run_clicked" last_modification_time="Mon, 03 Apr 2006 08:15:12 GMT"/>
	    </widget>
	    <packing>
	      <property name="expand">False</property>
	      <property name="homogeneous">True</property>
	    </packing>
	  </child>

	  <child>
	    <widget class="GtkToggleToolButton" id="control-pause">
	      <property name="visible">True</property>
	      <property name="label" translatable="yes">Pause</property>
	      <property name="use_underline">True</property>
	      <property name="stock_id">gtk-media-pause</property>
	      <property name="visible_horizontal">True</property>
	      <property name="visible_vertical">True</property>
	      <property name="is_important">False</property>
	      <property name="active">False</property>
	      <signal name="toggled" handler="on_control_pause_toggled" last_modification_time="Mon, 03 Apr 2006 08:17:10 GMT"/>
	    </widget>
	    <packing>
	      <property name="expand">False</property>
	      <property name="homogeneous">True</property>
	    </packing>
	  </child>

	  <child>
	    <widget class="GtkToolButton" id="control-shutdown">
	      <property name="visible">True</property>
	      <property name="label" translatable="yes">Shutdown</property>
	      <property name="use_underline">True</property>
	      <property name="visible_horizontal">True</property>
	      <property name="visible_vertical">True</property>
	      <property name="is_important">False</property>
	      <signal name="clicked" handler="on_control_shutdown_clicked" last_modification_time="Mon, 03 Apr 2006 08:15:00 GMT"/>
	    </widget>
	    <packing>
	      <property name="expand">False</property>
	      <property name="homogeneous">True</property>
	    </packing>
	  </child>
	</widget>
	<packing>
	  <property name="padding">0</property>
	  <property name="expand">False</property>
	  <property name="fill">False</property>
	</packing>
      </child>

      <child>
	<widget class="GtkNotebook" id="details-pages">
	  <property name="border_width">3</property>
	  <property name="visible">True</property>
	  <property name="can_focus">True</property>
	  <property name="show_tabs">True</property>
	  <property name="show_border">False</property>
	  <property name="tab_pos">GTK_POS_TOP</property>
	  <property name="scrollable">False</property>
	  <property name="enable_popup">False</property>

	  <child>
	    <widget class="GtkScrolledWindow" id="scrolledwindow3">
	      <property name="visible">True</property>
	      <property name="can_focus">True</property>
	      <property name="hscrollbar_policy">GTK_POLICY_ALWAYS</property>
	      <property name="vscrollbar_policy">GTK_POLICY_ALWAYS</property>
	      <property name="shadow_type">GTK_SHADOW_NONE</property>
	      <property name="window_placement">GTK_CORNER_TOP_LEFT</property>

	      <child>
		<widget class="GtkViewport" id="viewport1">
		  <property name="visible">True</property>
		  <property name="shadow_type">GTK_SHADOW_NONE</property>

		  <child>
		    <widget class="GtkVBox" id="vbox5">
		      <property name="visible">True</property>
		      <property name="homogeneous">False</property>
		      <property name="spacing">0</property>

		      <child>
			<widget class="GtkFrame" id="frame2">
			  <property name="border_width">3</property>
			  <property name="visible">True</property>
			  <property name="label_xalign">0</property>
			  <property name="label_yalign">0.5</property>
			  <property name="shadow_type">GTK_SHADOW_NONE</property>

			  <child>
			    <widget class="GtkAlignment" id="alignment3">
			      <property name="visible">True</property>
			      <property name="xalign">0.5</property>
			      <property name="yalign">0.5</property>
			      <property name="xscale">1</property>
			      <property name="yscale">1</property>
			      <property name="top_padding">0</property>
			      <property name="bottom_padding">0</property>
			      <property name="left_padding">12</property>
			      <property name="right_padding">0</property>

			      <child>
				<widget class="GtkTable" id="table5">
				  <property name="border_width">3</property>
				  <property name="visible">True</property>
				  <property name="n_rows">3</property>
				  <property name="n_columns">2</property>
				  <property name="homogeneous">False</property>
				  <property name="row_spacing">3</property>
				  <property name="column_spacing">3</property>

				  <child>
				    <widget class="GtkEntry" id="overview-name">
				      <property name="visible">True</property>
				      <property name="sensitive">False</property>
				      <property name="can_focus">True</property>
				      <property name="editable">False</property>
				      <property name="visibility">True</property>
				      <property name="max_length">0</property>
				      <property name="text" translatable="yes"></property>
				      <property name="has_frame">True</property>
				      <property name="invisible_char">•</property>
				      <property name="activates_default">False</property>
				    </widget>
				    <packing>
				      <property name="left_attach">1</property>
				      <property name="right_attach">2</property>
				      <property name="top_attach">0</property>
				      <property name="bottom_attach">1</property>
				      <property name="y_options"></property>
				    </packing>
				  </child>

				  <child>
				    <widget class="GtkLabel" id="label43">
				      <property name="visible">True</property>
				      <property name="label" translatable="yes">Name:</property>
				      <property name="use_underline">False</property>
				      <property name="use_markup">False</property>
				      <property name="justify">GTK_JUSTIFY_LEFT</property>
				      <property name="wrap">False</property>
				      <property name="selectable">False</property>
				      <property name="xalign">0</property>
				      <property name="yalign">0.5</property>
				      <property name="xpad">10</property>
				      <property name="ypad">0</property>
				      <property name="ellipsize">PANGO_ELLIPSIZE_NONE</property>
				      <property name="width_chars">-1</property>
				      <property name="single_line_mode">False</property>
				      <property name="angle">0</property>
				    </widget>
				    <packing>
				      <property name="left_attach">0</property>
				      <property name="right_attach">1</property>
				      <property name="top_attach">0</property>
				      <property name="bottom_attach">1</property>
				      <property name="x_options">fill</property>
				      <property name="y_options"></property>
				    </packing>
				  </child>

				  <child>
				    <widget class="GtkHBox" id="hbox8">
				      <property name="visible">True</property>
				      <property name="homogeneous">False</property>
				      <property name="spacing">0</property>

				      <child>
					<widget class="GtkImage" id="overview-status-icon">
					  <property name="visible">True</property>
					  <property name="stock">gtk-stop</property>
					  <property name="icon_size">4</property>
					  <property name="xalign">0.5</property>
					  <property name="yalign">0.5</property>
					  <property name="xpad">0</property>
					  <property name="ypad">0</property>
					</widget>
					<packing>
					  <property name="padding">0</property>
					  <property name="expand">False</property>
					  <property name="fill">True</property>
					</packing>
				      </child>

				      <child>
					<widget class="GtkLabel" id="overview-status-text">
					  <property name="visible">True</property>
					  <property name="label" translatable="yes">Shut down</property>
					  <property name="use_underline">False</property>
					  <property name="use_markup">False</property>
					  <property name="justify">GTK_JUSTIFY_LEFT</property>
					  <property name="wrap">False</property>
					  <property name="selectable">False</property>
					  <property name="xalign">0.5</property>
					  <property name="yalign">0.5</property>
					  <property name="xpad">0</property>
					  <property name="ypad">0</property>
					  <property name="ellipsize">PANGO_ELLIPSIZE_START</property>
					  <property name="width_chars">-1</property>
					  <property name="single_line_mode">False</property>
					  <property name="angle">0</property>
					</widget>
					<packing>
					  <property name="padding">0</property>
					  <property name="expand">True</property>
					  <property name="fill">True</property>
					</packing>
				      </child>
				    </widget>
				    <packing>
				      <property name="left_attach">1</property>
				      <property name="right_attach">2</property>
				      <property name="top_attach">2</property>
				      <property name="bottom_attach">3</property>
				      <property name="x_options">fill</property>
				    </packing>
				  </child>

				  <child>
				    <widget class="GtkLabel" id="label44">
				      <property name="visible">True</property>
				      <property name="label" translatable="yes">Status:</property>
				      <property name="use_underline">False</property>
				      <property name="use_markup">False</property>
				      <property name="justify">GTK_JUSTIFY_LEFT</property>
				      <property name="wrap">False</property>
				      <property name="selectable">False</property>
				      <property name="xalign">0</property>
				      <property name="yalign">0.5</property>
				      <property name="xpad">10</property>
				      <property name="ypad">0</property>
				      <property name="ellipsize">PANGO_ELLIPSIZE_NONE</property>
				      <property name="width_chars">-1</property>
				      <property name="single_line_mode">False</property>
				      <property name="angle">0</property>
				    </widget>
				    <packing>
				      <property name="left_attach">0</property>
				      <property name="right_attach">1</property>
				      <property name="top_attach">2</property>
				      <property name="bottom_attach">3</property>
				      <property name="x_options">fill</property>
				      <property name="y_options"></property>
				    </packing>
				  </child>

				  <child>
				    <widget class="GtkLabel" id="label68">
				      <property name="visible">True</property>
				      <property name="label" translatable="yes">UUID:</property>
				      <property name="use_underline">False</property>
				      <property name="use_markup">False</property>
				      <property name="justify">GTK_JUSTIFY_LEFT</property>
				      <property name="wrap">False</property>
				      <property name="selectable">False</property>
				      <property name="xalign">0</property>
				      <property name="yalign">0.5</property>
				      <property name="xpad">10</property>
				      <property name="ypad">0</property>
				      <property name="ellipsize">PANGO_ELLIPSIZE_NONE</property>
				      <property name="width_chars">-1</property>
				      <property name="single_line_mode">False</property>
				      <property name="angle">0</property>
				    </widget>
				    <packing>
				      <property name="left_attach">0</property>
				      <property name="right_attach">1</property>
				      <property name="top_attach">1</property>
				      <property name="bottom_attach">2</property>
				      <property name="x_options">fill</property>
				      <property name="y_options"></property>
				    </packing>
				  </child>

				  <child>
				    <widget class="GtkEntry" id="overview-uuid">
				      <property name="visible">True</property>
				      <property name="sensitive">False</property>
				      <property name="can_focus">True</property>
				      <property name="editable">False</property>
				      <property name="visibility">True</property>
				      <property name="max_length">0</property>
				      <property name="text" translatable="yes"></property>
				      <property name="has_frame">True</property>
				      <property name="invisible_char">•</property>
				      <property name="activates_default">False</property>
				    </widget>
				    <packing>
				      <property name="left_attach">1</property>
				      <property name="right_attach">2</property>
				      <property name="top_attach">1</property>
				      <property name="bottom_attach">2</property>
				      <property name="y_options"></property>
				    </packing>
				  </child>
				</widget>
			      </child>
			    </widget>
			  </child>

			  <child>
			    <widget class="GtkLabel" id="label50">
			      <property name="visible">True</property>
			      <property name="label" translatable="yes">&lt;b&gt;Basic details&lt;/b&gt;</property>
			      <property name="use_underline">False</property>
			      <property name="use_markup">True</property>
			      <property name="justify">GTK_JUSTIFY_LEFT</property>
			      <property name="wrap">False</property>
			      <property name="selectable">False</property>
			      <property name="xalign">0.5</property>
			      <property name="yalign">0.5</property>
			      <property name="xpad">0</property>
			      <property name="ypad">0</property>
			      <property name="ellipsize">PANGO_ELLIPSIZE_NONE</property>
			      <property name="width_chars">-1</property>
			      <property name="single_line_mode">False</property>
			      <property name="angle">0</property>
			    </widget>
			    <packing>
			      <property name="type">label_item</property>
			    </packing>
			  </child>
			</widget>
			<packing>
			  <property name="padding">0</property>
			  <property name="expand">False</property>
			  <property name="fill">True</property>
			</packing>
		      </child>

		      <child>
			<widget class="GtkFrame" id="frame3">
			  <property name="border_width">3</property>
			  <property name="visible">True</property>
			  <property name="label_xalign">0</property>
			  <property name="label_yalign">0.5</property>
			  <property name="shadow_type">GTK_SHADOW_NONE</property>

			  <child>
			    <widget class="GtkAlignment" id="alignment4">
			      <property name="visible">True</property>
			      <property name="xalign">0.5</property>
			      <property name="yalign">0.5</property>
			      <property name="xscale">1</property>
			      <property name="yscale">1</property>
			      <property name="top_padding">0</property>
			      <property name="bottom_padding">0</property>
			      <property name="left_padding">12</property>
			      <property name="right_padding">0</property>

			      <child>
				<widget class="GtkTable" id="graph-table">
				  <property name="border_width">3</property>
				  <property name="visible">True</property>
				  <property name="n_rows">4</property>
				  <property name="n_columns">3</property>
				  <property name="homogeneous">False</property>
				  <property name="row_spacing">3</property>
				  <property name="column_spacing">3</property>

				  <child>
				    <widget class="GtkLabel" id="label45">
				      <property name="visible">True</property>
				      <property name="label" translatable="yes">CPU usage:</property>
				      <property name="use_underline">False</property>
				      <property name="use_markup">False</property>
				      <property name="justify">GTK_JUSTIFY_LEFT</property>
				      <property name="wrap">False</property>
				      <property name="selectable">False</property>
				      <property name="xalign">0</property>
				      <property name="yalign">0.5</property>
				      <property name="xpad">10</property>
				      <property name="ypad">0</property>
				      <property name="ellipsize">PANGO_ELLIPSIZE_NONE</property>
				      <property name="width_chars">-1</property>
				      <property name="single_line_mode">False</property>
				      <property name="angle">0</property>
				    </widget>
				    <packing>
				      <property name="left_attach">0</property>
				      <property name="right_attach">1</property>
				      <property name="top_attach">0</property>
				      <property name="bottom_attach">1</property>
				      <property name="x_options">fill</property>
				      <property name="y_options"></property>
				    </packing>
				  </child>

				  <child>
				    <widget class="GtkLabel" id="overview-cpu-usage-text">
				      <property name="visible">True</property>
				      <property name="label" translatable="yes">18%</property>
				      <property name="use_underline">False</property>
				      <property name="use_markup">False</property>
				      <property name="justify">GTK_JUSTIFY_LEFT</property>
				      <property name="wrap">False</property>
				      <property name="selectable">False</property>
				      <property name="xalign">0</property>
				      <property name="yalign">0.5</property>
				      <property name="xpad">0</property>
				      <property name="ypad">0</property>
				      <property name="ellipsize">PANGO_ELLIPSIZE_NONE</property>
				      <property name="width_chars">-1</property>
				      <property name="single_line_mode">False</property>
				      <property name="angle">0</property>
				    </widget>
				    <packing>
				      <property name="left_attach">2</property>
				      <property name="right_attach">3</property>
				      <property name="top_attach">0</property>
				      <property name="bottom_attach">1</property>
				      <property name="x_options">fill</property>
				      <property name="y_options"></property>
				    </packing>
				  </child>

				  <child>
				    <widget class="GtkLabel" id="overview-memory-usage-text">
				      <property name="visible">True</property>
				      <property name="label" translatable="yes">30 MB of 128 MB</property>
				      <property name="use_underline">False</property>
				      <property name="use_markup">False</property>
				      <property name="justify">GTK_JUSTIFY_LEFT</property>
				      <property name="wrap">False</property>
				      <property name="selectable">False</property>
				      <property name="xalign">0</property>
				      <property name="yalign">0.5</property>
				      <property name="xpad">0</property>
				      <property name="ypad">0</property>
				      <property name="ellipsize">PANGO_ELLIPSIZE_NONE</property>
				      <property name="width_chars">-1</property>
				      <property name="single_line_mode">False</property>
				      <property name="angle">0</property>
				    </widget>
				    <packing>
				      <property name="left_attach">2</property>
				      <property name="right_attach">3</property>
				      <property name="top_attach">1</property>
				      <property name="bottom_attach">2</property>
				      <property name="x_options">fill</property>
				      <property name="y_options"></property>
				    </packing>
				  </child>

				  <child>
				    <widget class="GtkLabel" id="overview-disk-usage-text">
				      <property name="visible">True</property>
				      <property name="label" translatable="yes">20 bits/sec</property>
				      <property name="use_underline">False</property>
				      <property name="use_markup">False</property>
				      <property name="justify">GTK_JUSTIFY_LEFT</property>
				      <property name="wrap">False</property>
				      <property name="selectable">False</property>
				      <property name="xalign">0</property>
				      <property name="yalign">0.5</property>
				      <property name="xpad">0</property>
				      <property name="ypad">0</property>
				      <property name="ellipsize">PANGO_ELLIPSIZE_NONE</property>
				      <property name="width_chars">-1</property>
				      <property name="single_line_mode">False</property>
				      <property name="angle">0</property>
				    </widget>
				    <packing>
				      <property name="left_attach">2</property>
				      <property name="right_attach">3</property>
				      <property name="top_attach">2</property>
				      <property name="bottom_attach">3</property>
				      <property name="x_options">fill</property>
				      <property name="y_options"></property>
				    </packing>
				  </child>

				  <child>
				    <widget class="GtkLabel" id="overview-network-traffic-text">
				      <property name="visible">True</property>
				      <property name="label" translatable="yes">80 MB of 1 GB</property>
				      <property name="use_underline">False</property>
				      <property name="use_markup">False</property>
				      <property name="justify">GTK_JUSTIFY_LEFT</property>
				      <property name="wrap">False</property>
				      <property name="selectable">False</property>
				      <property name="xalign">0</property>
				      <property name="yalign">0.5</property>
				      <property name="xpad">0</property>
				      <property name="ypad">0</property>
				      <property name="ellipsize">PANGO_ELLIPSIZE_NONE</property>
				      <property name="width_chars">-1</property>
				      <property name="single_line_mode">False</property>
				      <property name="angle">0</property>
				    </widget>
				    <packing>
				      <property name="left_attach">2</property>
				      <property name="right_attach">3</property>
				      <property name="top_attach">3</property>
				      <property name="bottom_attach">4</property>
				      <property name="x_options">fill</property>
				      <property name="y_options"></property>
				    </packing>
				  </child>

				  <child>
				    <widget class="GtkLabel" id="label46">
				      <property name="visible">True</property>
				      <property name="label" translatable="yes">Memory usage:</property>
				      <property name="use_underline">False</property>
				      <property name="use_markup">False</property>
				      <property name="justify">GTK_JUSTIFY_LEFT</property>
				      <property name="wrap">False</property>
				      <property name="selectable">False</property>
				      <property name="xalign">0</property>
				      <property name="yalign">0.5</property>
				      <property name="xpad">10</property>
				      <property name="ypad">0</property>
				      <property name="ellipsize">PANGO_ELLIPSIZE_NONE</property>
				      <property name="width_chars">-1</property>
				      <property name="single_line_mode">False</property>
				      <property name="angle">0</property>
				    </widget>
				    <packing>
				      <property name="left_attach">0</property>
				      <property name="right_attach">1</property>
				      <property name="top_attach">1</property>
				      <property name="bottom_attach">2</property>
				      <property name="x_options">fill</property>
				      <property name="y_options"></property>
				    </packing>
				  </child>

				  <child>
				    <widget class="GtkLabel" id="label48">
				      <property name="visible">True</property>
				      <property name="label" translatable="yes">Disk usage:</property>
				      <property name="use_underline">False</property>
				      <property name="use_markup">False</property>
				      <property name="justify">GTK_JUSTIFY_LEFT</property>
				      <property name="wrap">False</property>
				      <property name="selectable">False</property>
				      <property name="xalign">0</property>
				      <property name="yalign">0.5</property>
				      <property name="xpad">10</property>
				      <property name="ypad">0</property>
				      <property name="ellipsize">PANGO_ELLIPSIZE_NONE</property>
				      <property name="width_chars">-1</property>
				      <property name="single_line_mode">False</property>
				      <property name="angle">0</property>
				    </widget>
				    <packing>
				      <property name="left_attach">0</property>
				      <property name="right_attach">1</property>
				      <property name="top_attach">2</property>
				      <property name="bottom_attach">3</property>
				      <property name="x_options">fill</property>
				      <property name="y_options"></property>
				    </packing>
				  </child>

				  <child>
				    <widget class="GtkLabel" id="label47">
				      <property name="visible">True</property>
				      <property name="label" translatable="yes">Network usage:</property>
				      <property name="use_underline">False</property>
				      <property name="use_markup">False</property>
				      <property name="justify">GTK_JUSTIFY_LEFT</property>
				      <property name="wrap">False</property>
				      <property name="selectable">False</property>
				      <property name="xalign">0</property>
				      <property name="yalign">0.5</property>
				      <property name="xpad">10</property>
				      <property name="ypad">0</property>
				      <property name="ellipsize">PANGO_ELLIPSIZE_NONE</property>
				      <property name="width_chars">-1</property>
				      <property name="single_line_mode">False</property>
				      <property name="angle">0</property>
				    </widget>
				    <packing>
				      <property name="left_attach">0</property>
				      <property name="right_attach">1</property>
				      <property name="top_attach">3</property>
				      <property name="bottom_attach">4</property>
				      <property name="x_options">fill</property>
				      <property name="y_options"></property>
				    </packing>
				  </child>

				  <child>
				    <widget class="GtkProgressBar" id="overview-disk-usage-bar">
				      <property name="visible">True</property>
				      <property name="orientation">GTK_PROGRESS_LEFT_TO_RIGHT</property>
				      <property name="fraction">0.119999997318</property>
				      <property name="pulse_step">0.10000000149</property>
				      <property name="ellipsize">PANGO_ELLIPSIZE_NONE</property>
				    </widget>
				    <packing>
				      <property name="left_attach">1</property>
				      <property name="right_attach">2</property>
				      <property name="top_attach">2</property>
				      <property name="bottom_attach">3</property>
				      <property name="y_options"></property>
				    </packing>
				  </child>
				</widget>
			      </child>
			    </widget>
			  </child>

			  <child>
			    <widget class="GtkLabel" id="label51">
			      <property name="visible">True</property>
			      <property name="label" translatable="yes">&lt;b&gt;Performance&lt;/b&gt;</property>
			      <property name="use_underline">False</property>
			      <property name="use_markup">True</property>
			      <property name="justify">GTK_JUSTIFY_LEFT</property>
			      <property name="wrap">False</property>
			      <property name="selectable">False</property>
			      <property name="xalign">0.5</property>
			      <property name="yalign">0.5</property>
			      <property name="xpad">0</property>
			      <property name="ypad">0</property>
			      <property name="ellipsize">PANGO_ELLIPSIZE_NONE</property>
			      <property name="width_chars">-1</property>
			      <property name="single_line_mode">False</property>
			      <property name="angle">0</property>
			    </widget>
			    <packing>
			      <property name="type">label_item</property>
			    </packing>
			  </child>
			</widget>
			<packing>
			  <property name="padding">0</property>
			  <property name="expand">True</property>
			  <property name="fill">True</property>
			</packing>
		      </child>
		    </widget>
		  </child>
		</widget>
	      </child>
	    </widget>
	    <packing>
	      <property name="tab_expand">False</property>
	      <property name="tab_fill">True</property>
	    </packing>
	  </child>

	  <child>
	    <widget class="GtkLabel" id="label40">
	      <property name="visible">True</property>
	      <property name="label" translatable="yes">Overview</property>
	      <property name="use_underline">False</property>
	      <property name="use_markup">False</property>
	      <property name="justify">GTK_JUSTIFY_LEFT</property>
	      <property name="wrap">False</property>
	      <property name="selectable">False</property>
	      <property name="xalign">0.5</property>
	      <property name="yalign">0.5</property>
	      <property name="xpad">0</property>
	      <property name="ypad">0</property>
	      <property name="ellipsize">PANGO_ELLIPSIZE_NONE</property>
	      <property name="width_chars">-1</property>
	      <property name="single_line_mode">False</property>
	      <property name="angle">0</property>
	    </widget>
	    <packing>
	      <property name="type">tab</property>
	    </packing>
	  </child>

	  <child>
	    <widget class="GtkHPaned" id="hpaned1">
	      <property name="visible">True</property>
	      <property name="can_focus">True</property>
	      <property name="position">200</property>

	      <child>
		<widget class="GtkScrolledWindow" id="scrolledwindow5">
		  <property name="border_width">10</property>
		  <property name="visible">True</property>
		  <property name="can_focus">True</property>
		  <property name="hscrollbar_policy">GTK_POLICY_ALWAYS</property>
		  <property name="vscrollbar_policy">GTK_POLICY_ALWAYS</property>
		  <property name="shadow_type">GTK_SHADOW_IN</property>
		  <property name="window_placement">GTK_CORNER_TOP_LEFT</property>

		  <child>
		    <widget class="GtkTreeView" id="hw-list">
		      <property name="visible">True</property>
		      <property name="can_focus">True</property>
		      <property name="headers_visible">False</property>
		      <property name="rules_hint">False</property>
		      <property name="reorderable">False</property>
		      <property name="enable_search">True</property>
		      <property name="fixed_height_mode">False</property>
		      <property name="hover_selection">False</property>
		      <property name="hover_expand">False</property>
		    </widget>
		  </child>
		</widget>
		<packing>
		  <property name="shrink">True</property>
		  <property name="resize">False</property>
		</packing>
	      </child>

	      <child>
		<widget class="GtkNotebook" id="hw-panel">
		  <property name="border_width">10</property>
		  <property name="visible">True</property>
		  <property name="can_focus">True</property>
		  <property name="show_tabs">True</property>
		  <property name="show_border">True</property>
		  <property name="tab_pos">GTK_POS_TOP</property>
		  <property name="scrollable">False</property>
		  <property name="enable_popup">False</property>

		  <child>
		    <widget class="GtkVBox" id="vbox14">
		      <property name="visible">True</property>
		      <property name="homogeneous">False</property>
		      <property name="spacing">0</property>

		      <child>
			<widget class="GtkFrame" id="CPUs">
			  <property name="visible">True</property>
			  <property name="label_xalign">0</property>
			  <property name="label_yalign">0.5</property>
			  <property name="shadow_type">GTK_SHADOW_NONE</property>
			  <accessibility>
			    <atkproperty name="AtkObject::accessible_name" translatable="yes">CPUs</atkproperty>
			  </accessibility>

			  <child>
			    <widget class="GtkAlignment" id="alignment22">
			      <property name="visible">True</property>
			      <property name="xalign">0.5</property>
			      <property name="yalign">0.5</property>
			      <property name="xscale">1</property>
			      <property name="yscale">1</property>
			      <property name="top_padding">0</property>
			      <property name="bottom_padding">0</property>
			      <property name="left_padding">12</property>
			      <property name="right_padding">0</property>

			      <child>
				<widget class="GtkTable" id="table8">
				  <property name="visible">True</property>
				  <property name="n_rows">2</property>
				  <property name="n_columns">2</property>
				  <property name="homogeneous">False</property>
				  <property name="row_spacing">5</property>
				  <property name="column_spacing">2</property>

				  <child>
				    <widget class="GtkLabel" id="HowManyCPUS">
				      <property name="visible">True</property>
				      <property name="label" translatable="yes">How many &lt;b&gt;virtual&lt;/b&gt; CPUs should this sytem have?</property>
				      <property name="use_underline">False</property>
				      <property name="use_markup">True</property>
				      <property name="justify">GTK_JUSTIFY_LEFT</property>
				      <property name="wrap">False</property>
				      <property name="selectable">False</property>
				      <property name="xalign">0.5</property>
				      <property name="yalign">1</property>
				      <property name="xpad">0</property>
				      <property name="ypad">0</property>
				      <property name="ellipsize">PANGO_ELLIPSIZE_NONE</property>
				      <property name="width_chars">-1</property>
				      <property name="single_line_mode">False</property>
				      <property name="angle">0</property>
				    </widget>
				    <packing>
				      <property name="left_attach">0</property>
				      <property name="right_attach">1</property>
				      <property name="top_attach">0</property>
				      <property name="bottom_attach">1</property>
				      <property name="x_options">fill</property>
				      <property name="y_options"></property>
				    </packing>
				  </child>

				  <child>
				    <widget class="GtkSpinButton" id="config-vm-cpus">
				      <property name="visible">True</property>
				      <property name="can_focus">True</property>
				      <property name="climb_rate">1</property>
				      <property name="digits">0</property>
				      <property name="numeric">True</property>
				      <property name="update_policy">GTK_UPDATE_ALWAYS</property>
				      <property name="snap_to_ticks">False</property>
				      <property name="wrap">False</property>
				      <property name="adjustment">1 1 32 1 10 10</property>
				      <signal name="changed" handler="on_config_vm_cpus_changed" last_modification_time="Wed, 26 Jul 2006 21:40:26 GMT"/>
				    </widget>
				    <packing>
				      <property name="left_attach">1</property>
				      <property name="right_attach">2</property>
				      <property name="top_attach">0</property>
				      <property name="bottom_attach">1</property>
				      <property name="x_options">fill</property>
				      <property name="y_options"></property>
				    </packing>
				  </child>

				  <child>
				    <widget class="GtkLabel" id="label98">
				      <property name="visible">True</property>
				      <property name="label" translatable="yes">&lt;b&gt;Physical&lt;/b&gt; host CPU count: </property>
				      <property name="use_underline">False</property>
				      <property name="use_markup">True</property>
				      <property name="justify">GTK_JUSTIFY_RIGHT</property>
				      <property name="wrap">False</property>
				      <property name="selectable">False</property>
				      <property name="xalign">1</property>
				      <property name="yalign">0.5</property>
				      <property name="xpad">0</property>
				      <property name="ypad">0</property>
				      <property name="ellipsize">PANGO_ELLIPSIZE_NONE</property>
				      <property name="width_chars">-1</property>
				      <property name="single_line_mode">False</property>
				      <property name="angle">0</property>
				    </widget>
				    <packing>
				      <property name="left_attach">0</property>
				      <property name="right_attach">1</property>
				      <property name="top_attach">1</property>
				      <property name="bottom_attach">2</property>
				      <property name="x_options">fill</property>
				      <property name="y_options"></property>
				    </packing>
				  </child>

				  <child>
				    <widget class="GtkLabel" id="state-host-cpus">
				      <property name="visible">True</property>
				      <property name="label" translatable="yes">256	</property>
				      <property name="use_underline">False</property>
				      <property name="use_markup">False</property>
				      <property name="justify">GTK_JUSTIFY_LEFT</property>
				      <property name="wrap">False</property>
				      <property name="selectable">False</property>
				      <property name="xalign">0</property>
				      <property name="yalign">0.5</property>
				      <property name="xpad">0</property>
				      <property name="ypad">0</property>
				      <property name="ellipsize">PANGO_ELLIPSIZE_NONE</property>
				      <property name="width_chars">-1</property>
				      <property name="single_line_mode">False</property>
				      <property name="angle">0</property>
				      <accessibility>
					<atkproperty name="AtkObject::accessible_name" translatable="yes">state-host-cpus</atkproperty>
				      </accessibility>
				    </widget>
				    <packing>
				      <property name="left_attach">1</property>
				      <property name="right_attach">2</property>
				      <property name="top_attach">1</property>
				      <property name="bottom_attach">2</property>
				      <property name="x_options">fill</property>
				      <property name="y_options"></property>
				    </packing>
				  </child>
				</widget>
			      </child>
			    </widget>
			  </child>

			  <child>
			    <widget class="GtkLabel" id="label100">
			      <property name="visible">True</property>
			      <property name="label" translatable="yes">&lt;b&gt;CPUs&lt;/b&gt;</property>
			      <property name="use_underline">False</property>
			      <property name="use_markup">True</property>
			      <property name="justify">GTK_JUSTIFY_LEFT</property>
			      <property name="wrap">False</property>
			      <property name="selectable">False</property>
			      <property name="xalign">0.5</property>
			      <property name="yalign">0.5</property>
			      <property name="xpad">0</property>
			      <property name="ypad">0</property>
			      <property name="ellipsize">PANGO_ELLIPSIZE_NONE</property>
			      <property name="width_chars">-1</property>
			      <property name="single_line_mode">False</property>
			      <property name="angle">0</property>
			    </widget>
			    <packing>
			      <property name="type">label_item</property>
			    </packing>
			  </child>
			</widget>
			<packing>
			  <property name="padding">15</property>
			  <property name="expand">False</property>
			  <property name="fill">False</property>
			</packing>
		      </child>

		      <child>
			<widget class="GtkHBox" id="hbox15">
			  <property name="visible">True</property>
			  <property name="homogeneous">False</property>
			  <property name="spacing">0</property>

			  <child>
			    <widget class="GtkAlignment" id="alignment20">
			      <property name="visible">True</property>
			      <property name="xalign">0.5</property>
			      <property name="yalign">0.5</property>
			      <property name="xscale">1</property>
			      <property name="yscale">1</property>
			      <property name="top_padding">0</property>
			      <property name="bottom_padding">0</property>
			      <property name="left_padding">13</property>
			      <property name="right_padding">0</property>

			      <child>
				<widget class="GtkImage" id="image70">
				  <property name="visible">True</property>
				  <property name="stock">gtk-info</property>
				  <property name="icon_size">4</property>
				  <property name="xalign">0.5</property>
				  <property name="yalign">0.5</property>
				  <property name="xpad">0</property>
				  <property name="ypad">0</property>
				</widget>
			      </child>
			    </widget>
			    <packing>
			      <property name="padding">0</property>
			      <property name="expand">False</property>
			      <property name="fill">False</property>
			    </packing>
			  </child>

			  <child>
			    <widget class="GtkAlignment" id="alignment21">
			      <property name="visible">True</property>
			      <property name="xalign">0.5</property>
			      <property name="yalign">0.5</property>
			      <property name="xscale">1</property>
			      <property name="yscale">1</property>
			      <property name="top_padding">0</property>
			      <property name="bottom_padding">0</property>
			      <property name="left_padding">3</property>
			      <property name="right_padding">0</property>

			      <child>
				<widget class="GtkLabel" id="label99">
				  <property name="visible">True</property>
				  <property name="label" translatable="yes">&lt;b&gt;Tip:&lt;/b&gt; For best performance, the number of virtual CPUs should be less than (or equal to) the number of physical CPUs on the host system.</property>
				  <property name="use_underline">False</property>
				  <property name="use_markup">True</property>
				  <property name="justify">GTK_JUSTIFY_LEFT</property>
				  <property name="wrap">True</property>
				  <property name="selectable">False</property>
				  <property name="xalign">0.5</property>
				  <property name="yalign">0.5</property>
				  <property name="xpad">0</property>
				  <property name="ypad">0</property>
				  <property name="ellipsize">PANGO_ELLIPSIZE_NONE</property>
				  <property name="width_chars">-1</property>
				  <property name="single_line_mode">False</property>
				  <property name="angle">0</property>
				</widget>
			      </child>
			    </widget>
			    <packing>
			      <property name="padding">0</property>
			      <property name="expand">False</property>
			      <property name="fill">False</property>
			    </packing>
			  </child>
			</widget>
			<packing>
			  <property name="padding">0</property>
			  <property name="expand">False</property>
			  <property name="fill">False</property>
			</packing>
		      </child>

		      <child>
			<widget class="GtkAlignment" id="alignment25">
			  <property name="visible">True</property>
			  <property name="xalign">0.5</property>
			  <property name="yalign">0.5</property>
			  <property name="xscale">1</property>
			  <property name="yscale">1</property>
			  <property name="top_padding">0</property>
			  <property name="bottom_padding">5</property>
			  <property name="left_padding">0</property>
			  <property name="right_padding">5</property>

			  <child>
			    <widget class="GtkHButtonBox" id="hbuttonbox5">
			      <property name="visible">True</property>
			      <property name="layout_style">GTK_BUTTONBOX_END</property>
			      <property name="spacing">5</property>

			      <child>
				<widget class="GtkButton" id="config-cpus-apply">
				  <property name="visible">True</property>
				  <property name="sensitive">False</property>
				  <property name="can_default">True</property>
				  <property name="can_focus">True</property>
				  <property name="label">gtk-apply</property>
				  <property name="use_stock">True</property>
				  <property name="relief">GTK_RELIEF_NORMAL</property>
				  <property name="focus_on_click">True</property>
				  <signal name="clicked" handler="on_config_cpus_apply_clicked" last_modification_time="Wed, 26 Jul 2006 21:03:46 GMT"/>
				</widget>
			      </child>
			    </widget>
			  </child>
			</widget>
			<packing>
			  <property name="padding">0</property>
			  <property name="expand">False</property>
			  <property name="fill">False</property>
			  <property name="pack_type">GTK_PACK_END</property>
			</packing>
		      </child>
		    </widget>
		    <packing>
		      <property name="tab_expand">True</property>
		      <property name="tab_fill">True</property>
		    </packing>
		  </child>

		  <child>
		    <widget class="GtkLabel" id="label53">
		      <property name="visible">True</property>
		      <property name="label" translatable="yes">Processor</property>
		      <property name="use_underline">False</property>
		      <property name="use_markup">False</property>
		      <property name="justify">GTK_JUSTIFY_LEFT</property>
		      <property name="wrap">False</property>
		      <property name="selectable">False</property>
		      <property name="xalign">0.5</property>
		      <property name="yalign">0.5</property>
		      <property name="xpad">0</property>
		      <property name="ypad">0</property>
		      <property name="ellipsize">PANGO_ELLIPSIZE_NONE</property>
		      <property name="width_chars">-1</property>
		      <property name="single_line_mode">False</property>
		      <property name="angle">0</property>
		    </widget>
		    <packing>
		      <property name="type">tab</property>
		    </packing>
		  </child>

		  <child>
		    <widget class="GtkVBox" id="vbox7">
		      <property name="visible">True</property>
		      <property name="homogeneous">False</property>
		      <property name="spacing">0</property>

		      <child>
			<widget class="GtkFrame" id="frame5">
			  <property name="visible">True</property>
			  <property name="label_xalign">0</property>
			  <property name="label_yalign">0.5</property>
			  <property name="shadow_type">GTK_SHADOW_NONE</property>

			  <child>
			    <widget class="GtkAlignment" id="alignment23">
			      <property name="visible">True</property>
			      <property name="xalign">0.5</property>
			      <property name="yalign">0.5</property>
			      <property name="xscale">1</property>
			      <property name="yscale">1</property>
			      <property name="top_padding">5</property>
			      <property name="bottom_padding">3</property>
			      <property name="left_padding">12</property>
			      <property name="right_padding">0</property>

			      <child>
				<widget class="GtkVBox" id="vbox15">
				  <property name="visible">True</property>
				  <property name="homogeneous">False</property>
				  <property name="spacing">0</property>

				  <child>
				    <widget class="GtkLabel" id="label59">
				      <property name="visible">True</property>
				      <property name="label" translatable="yes">What is the maximum amount of memory this VM should be able to use?</property>
				      <property name="use_underline">False</property>
				      <property name="use_markup">False</property>
				      <property name="justify">GTK_JUSTIFY_LEFT</property>
				      <property name="wrap">True</property>
				      <property name="selectable">False</property>
				      <property name="xalign">0</property>
				      <property name="yalign">0.5</property>
				      <property name="xpad">0</property>
				      <property name="ypad">0</property>
				      <property name="ellipsize">PANGO_ELLIPSIZE_NONE</property>
				      <property name="width_chars">-1</property>
				      <property name="single_line_mode">False</property>
				      <property name="angle">0</property>
				    </widget>
				    <packing>
				      <property name="padding">0</property>
				      <property name="expand">False</property>
				      <property name="fill">False</property>
				    </packing>
				  </child>

				  <child>
				    <widget class="GtkHScale" id="config-memory">
				      <property name="visible">True</property>
				      <property name="can_focus">True</property>
				      <property name="draw_value">True</property>
				      <property name="value_pos">GTK_POS_BOTTOM</property>
				      <property name="digits">0</property>
				      <property name="update_policy">GTK_UPDATE_DISCONTINUOUS</property>
				      <property name="inverted">False</property>
				      <property name="adjustment">250 50 32000 1 1 1</property>
				      <signal name="value_changed" handler="on_config_memory_value_changed" last_modification_time="Wed, 26 Jul 2006 22:00:46 GMT"/>
				    </widget>
				    <packing>
				      <property name="padding">0</property>
				      <property name="expand">True</property>
				      <property name="fill">True</property>
				    </packing>
				  </child>
				</widget>
			      </child>
			    </widget>
			  </child>

			  <child>
			    <widget class="GtkLabel" id="label101">
			      <property name="visible">True</property>
			      <property name="label" translatable="yes">&lt;b&gt;Memory&lt;/b&gt;</property>
			      <property name="use_underline">False</property>
			      <property name="use_markup">True</property>
			      <property name="justify">GTK_JUSTIFY_LEFT</property>
			      <property name="wrap">False</property>
			      <property name="selectable">False</property>
			      <property name="xalign">0.5</property>
			      <property name="yalign">0.5</property>
			      <property name="xpad">0</property>
			      <property name="ypad">0</property>
			      <property name="ellipsize">PANGO_ELLIPSIZE_NONE</property>
			      <property name="width_chars">-1</property>
			      <property name="single_line_mode">False</property>
			      <property name="angle">0</property>
			    </widget>
			    <packing>
			      <property name="type">label_item</property>
			    </packing>
			  </child>
			</widget>
			<packing>
			  <property name="padding">15</property>
			  <property name="expand">False</property>
			  <property name="fill">False</property>
			</packing>
		      </child>

		      <child>
			<widget class="GtkAlignment" id="alignment24">
			  <property name="visible">True</property>
			  <property name="xalign">0.5</property>
			  <property name="yalign">0.5</property>
			  <property name="xscale">1</property>
			  <property name="yscale">1</property>
			  <property name="top_padding">0</property>
			  <property name="bottom_padding">0</property>
			  <property name="left_padding">12</property>
			  <property name="right_padding">0</property>

			  <child>
			    <widget class="GtkTable" id="table6">
			      <property name="border_width">3</property>
			      <property name="visible">True</property>
			      <property name="n_rows">2</property>
			      <property name="n_columns">2</property>
			      <property name="homogeneous">False</property>
			      <property name="row_spacing">3</property>
			      <property name="column_spacing">3</property>

			      <child>
				<widget class="GtkLabel" id="label60">
				  <property name="visible">True</property>
				  <property name="label" translatable="yes">Current usage:</property>
				  <property name="use_underline">False</property>
				  <property name="use_markup">False</property>
				  <property name="justify">GTK_JUSTIFY_LEFT</property>
				  <property name="wrap">False</property>
				  <property name="selectable">False</property>
				  <property name="xalign">0</property>
				  <property name="yalign">0.5</property>
				  <property name="xpad">0</property>
				  <property name="ypad">0</property>
				  <property name="ellipsize">PANGO_ELLIPSIZE_NONE</property>
				  <property name="width_chars">-1</property>
				  <property name="single_line_mode">False</property>
				  <property name="angle">0</property>
				</widget>
				<packing>
				  <property name="left_attach">0</property>
				  <property name="right_attach">1</property>
				  <property name="top_attach">0</property>
				  <property name="bottom_attach">1</property>
				  <property name="x_options">fill</property>
				  <property name="y_options"></property>
				</packing>
			      </child>

			      <child>
				<widget class="GtkLabel" id="label61">
				  <property name="visible">True</property>
				  <property name="label" translatable="yes">Total memory on host machine:</property>
				  <property name="use_underline">False</property>
				  <property name="use_markup">False</property>
				  <property name="justify">GTK_JUSTIFY_LEFT</property>
				  <property name="wrap">False</property>
				  <property name="selectable">False</property>
				  <property name="xalign">0</property>
				  <property name="yalign">0.5</property>
				  <property name="xpad">0</property>
				  <property name="ypad">0</property>
				  <property name="ellipsize">PANGO_ELLIPSIZE_NONE</property>
				  <property name="width_chars">-1</property>
				  <property name="single_line_mode">False</property>
				  <property name="angle">0</property>
				</widget>
				<packing>
				  <property name="left_attach">0</property>
				  <property name="right_attach">1</property>
				  <property name="top_attach">1</property>
				  <property name="bottom_attach">2</property>
				  <property name="x_options">fill</property>
				  <property name="y_options"></property>
				</packing>
			      </child>

			      <child>
				<widget class="GtkLabel" id="state-vm-memory">
				  <property name="visible">True</property>
				  <property name="label" translatable="yes">200 MB</property>
				  <property name="use_underline">False</property>
				  <property name="use_markup">False</property>
				  <property name="justify">GTK_JUSTIFY_LEFT</property>
				  <property name="wrap">False</property>
				  <property name="selectable">False</property>
				  <property name="xalign">0</property>
				  <property name="yalign">0.5</property>
				  <property name="xpad">0</property>
				  <property name="ypad">0</property>
				  <property name="ellipsize">PANGO_ELLIPSIZE_NONE</property>
				  <property name="width_chars">-1</property>
				  <property name="single_line_mode">False</property>
				  <property name="angle">0</property>
				</widget>
				<packing>
				  <property name="left_attach">1</property>
				  <property name="right_attach">2</property>
				  <property name="top_attach">0</property>
				  <property name="bottom_attach">1</property>
				  <property name="x_options">fill</property>
				  <property name="y_options"></property>
				</packing>
			      </child>

			      <child>
				<widget class="GtkLabel" id="state-host-memory">
				  <property name="visible">True</property>
				  <property name="label" translatable="yes">2 GB</property>
				  <property name="use_underline">False</property>
				  <property name="use_markup">False</property>
				  <property name="justify">GTK_JUSTIFY_LEFT</property>
				  <property name="wrap">False</property>
				  <property name="selectable">False</property>
				  <property name="xalign">0</property>
				  <property name="yalign">0.5</property>
				  <property name="xpad">0</property>
				  <property name="ypad">0</property>
				  <property name="ellipsize">PANGO_ELLIPSIZE_NONE</property>
				  <property name="width_chars">-1</property>
				  <property name="single_line_mode">False</property>
				  <property name="angle">0</property>
				  <accessibility>
				    <atkproperty name="AtkObject::accessible_name" translatable="yes">state-host-memory</atkproperty>
				  </accessibility>
				</widget>
				<packing>
				  <property name="left_attach">1</property>
				  <property name="right_attach">2</property>
				  <property name="top_attach">1</property>
				  <property name="bottom_attach">2</property>
				  <property name="x_options">fill</property>
				  <property name="y_options"></property>
				</packing>
			      </child>
			    </widget>
			  </child>
			</widget>
			<packing>
			  <property name="padding">0</property>
			  <property name="expand">False</property>
			  <property name="fill">False</property>
			</packing>
		      </child>

		      <child>
			<widget class="GtkAlignment" id="alignment27">
			  <property name="visible">True</property>
			  <property name="xalign">0.5</property>
			  <property name="yalign">0.5</property>
			  <property name="xscale">1</property>
			  <property name="yscale">1</property>
			  <property name="top_padding">0</property>
			  <property name="bottom_padding">5</property>
			  <property name="left_padding">0</property>
			  <property name="right_padding">5</property>

			  <child>
			    <widget class="GtkHButtonBox" id="hbuttonbox6">
			      <property name="visible">True</property>
			      <property name="layout_style">GTK_BUTTONBOX_END</property>
			      <property name="spacing">5</property>

			      <child>
				<widget class="GtkButton" id="config-memory-apply">
				  <property name="visible">True</property>
				  <property name="sensitive">False</property>
				  <property name="can_default">True</property>
				  <property name="can_focus">True</property>
				  <property name="label">gtk-apply</property>
				  <property name="use_stock">True</property>
				  <property name="relief">GTK_RELIEF_NORMAL</property>
				  <property name="focus_on_click">True</property>
				  <signal name="clicked" handler="on_config_memory_apply_clicked" last_modification_time="Wed, 26 Jul 2006 22:01:44 GMT"/>
				</widget>
			      </child>
			    </widget>
			  </child>
			</widget>
			<packing>
			  <property name="padding">0</property>
			  <property name="expand">False</property>
			  <property name="fill">False</property>
			  <property name="pack_type">GTK_PACK_END</property>
			</packing>
		      </child>
		    </widget>
		    <packing>
		      <property name="tab_expand">False</property>
		      <property name="tab_fill">True</property>
		    </packing>
		  </child>

		  <child>
		    <widget class="GtkLabel" id="label54">
		      <property name="visible">True</property>
		      <property name="label" translatable="yes">Memory</property>
		      <property name="use_underline">False</property>
		      <property name="use_markup">False</property>
		      <property name="justify">GTK_JUSTIFY_LEFT</property>
		      <property name="wrap">False</property>
		      <property name="selectable">False</property>
		      <property name="xalign">0.5</property>
		      <property name="yalign">0.5</property>
		      <property name="xpad">0</property>
		      <property name="ypad">0</property>
		      <property name="ellipsize">PANGO_ELLIPSIZE_NONE</property>
		      <property name="width_chars">-1</property>
		      <property name="single_line_mode">False</property>
		      <property name="angle">0</property>
		    </widget>
		    <packing>
		      <property name="type">tab</property>
		    </packing>
		  </child>

		  <child>
		    <widget class="GtkVBox" id="vbox16">
		      <property name="visible">True</property>
		      <property name="homogeneous">False</property>
		      <property name="spacing">0</property>

		      <child>
			<widget class="GtkFrame" id="frame6">
			  <property name="visible">True</property>
			  <property name="label_xalign">0</property>
			  <property name="label_yalign">0.5</property>
			  <property name="shadow_type">GTK_SHADOW_NONE</property>

			  <child>
			    <widget class="GtkAlignment" id="alignment28">
			      <property name="visible">True</property>
			      <property name="xalign">0.5</property>
			      <property name="yalign">0.5</property>
			      <property name="xscale">1</property>
			      <property name="yscale">1</property>
			      <property name="top_padding">5</property>
			      <property name="bottom_padding">5</property>
			      <property name="left_padding">12</property>
			      <property name="right_padding">0</property>

			      <child>
				<widget class="GtkScrolledWindow" id="scrolledwindow7">
				  <property name="visible">True</property>
				  <property name="can_focus">True</property>
				  <property name="hscrollbar_policy">GTK_POLICY_ALWAYS</property>
				  <property name="vscrollbar_policy">GTK_POLICY_ALWAYS</property>
				  <property name="shadow_type">GTK_SHADOW_IN</property>
				  <property name="window_placement">GTK_CORNER_TOP_LEFT</property>

				  <child>
				    <widget class="GtkTreeView" id="storage-view">
				      <property name="visible">True</property>
				      <property name="can_focus">True</property>
				      <property name="headers_visible">True</property>
				      <property name="rules_hint">True</property>
				      <property name="reorderable">False</property>
				      <property name="enable_search">True</property>
				      <property name="fixed_height_mode">False</property>
				      <property name="hover_selection">False</property>
				      <property name="hover_expand">False</property>
				    </widget>
				  </child>
				</widget>
			      </child>
			    </widget>
			  </child>

			  <child>
			    <widget class="GtkLabel" id="label103">
			      <property name="visible">True</property>
			      <property name="label" translatable="yes">&lt;b&gt;Storage&lt;/b&gt;</property>
			      <property name="use_underline">False</property>
			      <property name="use_markup">True</property>
			      <property name="justify">GTK_JUSTIFY_LEFT</property>
			      <property name="wrap">False</property>
			      <property name="selectable">False</property>
			      <property name="xalign">0.5</property>
			      <property name="yalign">0.5</property>
			      <property name="xpad">0</property>
			      <property name="ypad">0</property>
			      <property name="ellipsize">PANGO_ELLIPSIZE_NONE</property>
			      <property name="width_chars">-1</property>
			      <property name="single_line_mode">False</property>
			      <property name="angle">0</property>
			    </widget>
			    <packing>
			      <property name="type">label_item</property>
			    </packing>
			  </child>
			</widget>
			<packing>
			  <property name="padding">0</property>
			  <property name="expand">True</property>
			  <property name="fill">True</property>
			</packing>
		      </child>

		      <child>
			<widget class="GtkAlignment" id="alignment29">
			  <property name="visible">True</property>
			  <property name="xalign">0.5</property>
			  <property name="yalign">0.5</property>
			  <property name="xscale">1</property>
			  <property name="yscale">1</property>
			  <property name="top_padding">0</property>
			  <property name="bottom_padding">5</property>
			  <property name="left_padding">0</property>
			  <property name="right_padding">5</property>

			  <child>
			    <widget class="GtkHButtonBox" id="hbuttonbox7">
			      <property name="visible">True</property>
			      <property name="layout_style">GTK_BUTTONBOX_END</property>
			      <property name="spacing">5</property>

			      <child>
				<widget class="GtkButton" id="modify-storage">
				  <property name="visible">True</property>
				  <property name="can_default">True</property>
				  <property name="can_focus">True</property>
				  <property name="relief">GTK_RELIEF_NORMAL</property>
				  <property name="focus_on_click">True</property>

				  <child>
				    <widget class="GtkAlignment" id="alignment30">
				      <property name="visible">True</property>
				      <property name="xalign">0.5</property>
				      <property name="yalign">0.5</property>
				      <property name="xscale">0</property>
				      <property name="yscale">0</property>
				      <property name="top_padding">0</property>
				      <property name="bottom_padding">0</property>
				      <property name="left_padding">0</property>
				      <property name="right_padding">0</property>

				      <child>
					<widget class="GtkHBox" id="hbox17">
					  <property name="visible">True</property>
					  <property name="homogeneous">False</property>
					  <property name="spacing">2</property>

					  <child>
					    <widget class="GtkImage" id="image72">
					      <property name="visible">True</property>
					      <property name="stock">gtk-edit</property>
					      <property name="icon_size">4</property>
					      <property name="xalign">0.5</property>
					      <property name="yalign">0.5</property>
					      <property name="xpad">0</property>
					      <property name="ypad">0</property>
					    </widget>
					    <packing>
					      <property name="padding">0</property>
					      <property name="expand">False</property>
					      <property name="fill">False</property>
					    </packing>
					  </child>

					  <child>
					    <widget class="GtkLabel" id="label104">
					      <property name="visible">True</property>
					      <property name="label">Modify...</property>
					      <property name="use_underline">True</property>
					      <property name="use_markup">False</property>
					      <property name="justify">GTK_JUSTIFY_LEFT</property>
					      <property name="wrap">False</property>
					      <property name="selectable">False</property>
					      <property name="xalign">0.5</property>
					      <property name="yalign">0.5</property>
					      <property name="xpad">0</property>
					      <property name="ypad">0</property>
					      <property name="ellipsize">PANGO_ELLIPSIZE_NONE</property>
					      <property name="width_chars">-1</property>
					      <property name="single_line_mode">False</property>
					      <property name="angle">0</property>
					    </widget>
					    <packing>
					      <property name="padding">0</property>
					      <property name="expand">False</property>
					      <property name="fill">False</property>
					    </packing>
					  </child>
					</widget>
				      </child>
				    </widget>
				  </child>
				</widget>
			      </child>
			    </widget>
			  </child>
			</widget>
			<packing>
			  <property name="padding">0</property>
			  <property name="expand">False</property>
			  <property name="fill">False</property>
			</packing>
		      </child>

		      <child>
			<widget class="GtkHBox" id="hbox18">
			  <property name="visible">True</property>
			  <property name="homogeneous">False</property>
			  <property name="spacing">0</property>

			  <child>
			    <widget class="GtkAlignment" id="alignment31">
			      <property name="visible">True</property>
			      <property name="xalign">0.5</property>
			      <property name="yalign">0.5</property>
			      <property name="xscale">1</property>
			      <property name="yscale">1</property>
			      <property name="top_padding">0</property>
			      <property name="bottom_padding">0</property>
			      <property name="left_padding">13</property>
			      <property name="right_padding">0</property>

			      <child>
				<widget class="GtkImage" id="image73">
				  <property name="visible">True</property>
				  <property name="stock">gtk-info</property>
				  <property name="icon_size">4</property>
				  <property name="xalign">0.5</property>
				  <property name="yalign">0.5</property>
				  <property name="xpad">0</property>
				  <property name="ypad">0</property>
				</widget>
			      </child>
			    </widget>
			    <packing>
			      <property name="padding">0</property>
			      <property name="expand">False</property>
			      <property name="fill">False</property>
			    </packing>
			  </child>

			  <child>
			    <widget class="GtkAlignment" id="alignment32">
			      <property name="visible">True</property>
			      <property name="xalign">0.5</property>
			      <property name="yalign">0.5</property>
			      <property name="xscale">1</property>
			      <property name="yscale">1</property>
			      <property name="top_padding">0</property>
			      <property name="bottom_padding">0</property>
			      <property name="left_padding">3</property>
			      <property name="right_padding">0</property>

			      <child>
				<widget class="GtkLabel" id="label105">
				  <property name="visible">True</property>
				  <property name="label" translatable="yes">&lt;b&gt;Tip:&lt;/b&gt; File location paths are as seen from the physical host. Mount points are as seen from the virtual machine.</property>
				  <property name="use_underline">False</property>
				  <property name="use_markup">True</property>
				  <property name="justify">GTK_JUSTIFY_LEFT</property>
				  <property name="wrap">True</property>
				  <property name="selectable">False</property>
				  <property name="xalign">0.5</property>
				  <property name="yalign">0.5</property>
				  <property name="xpad">0</property>
				  <property name="ypad">0</property>
				  <property name="ellipsize">PANGO_ELLIPSIZE_NONE</property>
				  <property name="width_chars">-1</property>
				  <property name="single_line_mode">False</property>
				  <property name="angle">0</property>
				</widget>
			      </child>
			    </widget>
			    <packing>
			      <property name="padding">0</property>
			      <property name="expand">False</property>
			      <property name="fill">False</property>
			    </packing>
			  </child>
			</widget>
			<packing>
			  <property name="padding">0</property>
			  <property name="expand">False</property>
			  <property name="fill">False</property>
			</packing>
		      </child>
		    </widget>
		    <packing>
		      <property name="tab_expand">False</property>
		      <property name="tab_fill">True</property>
		    </packing>
		  </child>

		  <child>
		    <widget class="GtkLabel" id="label55">
		      <property name="visible">True</property>
		      <property name="label" translatable="yes">Disk</property>
		      <property name="use_underline">False</property>
		      <property name="use_markup">False</property>
		      <property name="justify">GTK_JUSTIFY_LEFT</property>
		      <property name="wrap">False</property>
		      <property name="selectable">False</property>
		      <property name="xalign">0.5</property>
		      <property name="yalign">0.5</property>
		      <property name="xpad">0</property>
		      <property name="ypad">0</property>
		      <property name="ellipsize">PANGO_ELLIPSIZE_NONE</property>
		      <property name="width_chars">-1</property>
		      <property name="single_line_mode">False</property>
		      <property name="angle">0</property>
		    </widget>
		    <packing>
		      <property name="type">tab</property>
		    </packing>
		  </child>

		  <child>
		    <widget class="GtkFrame" id="frame7">
		      <property name="visible">True</property>
		      <property name="label_xalign">0</property>
		      <property name="label_yalign">0.5</property>
		      <property name="shadow_type">GTK_SHADOW_NONE</property>

		      <child>
			<widget class="GtkAlignment" id="alignment37">
			  <property name="visible">True</property>
			  <property name="xalign">0.5</property>
			  <property name="yalign">0.5</property>
			  <property name="xscale">1</property>
			  <property name="yscale">1</property>
			  <property name="top_padding">0</property>
			  <property name="bottom_padding">0</property>
			  <property name="left_padding">12</property>
			  <property name="right_padding">0</property>

			  <child>
			    <widget class="GtkVBox" id="vbox18">
			      <property name="visible">True</property>
			      <property name="homogeneous">False</property>
			      <property name="spacing">0</property>

			      <child>
				<widget class="GtkAlignment" id="alignment38">
				  <property name="visible">True</property>
				  <property name="xalign">0.5</property>
				  <property name="yalign">0.5</property>
				  <property name="xscale">1</property>
				  <property name="yscale">1</property>
				  <property name="top_padding">5</property>
				  <property name="bottom_padding">5</property>
				  <property name="left_padding">0</property>
				  <property name="right_padding">5</property>

				  <child>
				    <widget class="GtkScrolledWindow" id="scrolledwindow8">
				      <property name="visible">True</property>
				      <property name="can_focus">True</property>
				      <property name="hscrollbar_policy">GTK_POLICY_ALWAYS</property>
				      <property name="vscrollbar_policy">GTK_POLICY_ALWAYS</property>
				      <property name="shadow_type">GTK_SHADOW_IN</property>
				      <property name="window_placement">GTK_CORNER_TOP_LEFT</property>

				      <child>
					<widget class="GtkTreeView" id="network-view">
					  <property name="visible">True</property>
					  <property name="can_focus">True</property>
					  <property name="headers_visible">True</property>
					  <property name="rules_hint">True</property>
					  <property name="reorderable">False</property>
					  <property name="enable_search">True</property>
					  <property name="fixed_height_mode">False</property>
					  <property name="hover_selection">False</property>
					  <property name="hover_expand">False</property>
					</widget>
				      </child>
				    </widget>
				  </child>
				</widget>
				<packing>
				  <property name="padding">0</property>
				  <property name="expand">True</property>
				  <property name="fill">True</property>
				</packing>
			      </child>

			      <child>
				<widget class="GtkAlignment" id="alignment39">
				  <property name="visible">True</property>
				  <property name="xalign">0.5</property>
				  <property name="yalign">0.5</property>
				  <property name="xscale">1</property>
				  <property name="yscale">1</property>
				  <property name="top_padding">0</property>
				  <property name="bottom_padding">5</property>
				  <property name="left_padding">0</property>
				  <property name="right_padding">5</property>

				  <child>
				    <widget class="GtkHButtonBox" id="hbuttonbox8">
				      <property name="visible">True</property>
				      <property name="layout_style">GTK_BUTTONBOX_END</property>
				      <property name="spacing">5</property>

				      <child>
					<widget class="GtkButton" id="button25">
					  <property name="visible">True</property>
					  <property name="can_default">True</property>
					  <property name="can_focus">True</property>
					  <property name="label">gtk-add</property>
					  <property name="use_stock">True</property>
					  <property name="relief">GTK_RELIEF_NORMAL</property>
					  <property name="focus_on_click">True</property>
					</widget>
				      </child>
				    </widget>
				  </child>
				</widget>
				<packing>
				  <property name="padding">0</property>
				  <property name="expand">False</property>
				  <property name="fill">False</property>
				  <property name="pack_type">GTK_PACK_END</property>
				</packing>
			      </child>
			    </widget>
			  </child>
			</widget>
		      </child>

		      <child>
			<widget class="GtkLabel" id="label114">
			  <property name="visible">True</property>
			  <property name="label" translatable="yes">&lt;b&gt;Network&lt;/b&gt;</property>
			  <property name="use_underline">False</property>
			  <property name="use_markup">True</property>
			  <property name="justify">GTK_JUSTIFY_LEFT</property>
			  <property name="wrap">False</property>
			  <property name="selectable">False</property>
			  <property name="xalign">0.5</property>
			  <property name="yalign">0.5</property>
			  <property name="xpad">0</property>
			  <property name="ypad">0</property>
			  <property name="ellipsize">PANGO_ELLIPSIZE_NONE</property>
			  <property name="width_chars">-1</property>
			  <property name="single_line_mode">False</property>
			  <property name="angle">0</property>
			</widget>
			<packing>
			  <property name="type">label_item</property>
			</packing>
		      </child>
		    </widget>
		    <packing>
		      <property name="tab_expand">False</property>
		      <property name="tab_fill">True</property>
		    </packing>
		  </child>

		  <child>
		    <widget class="GtkLabel" id="label56">
		      <property name="visible">True</property>
		      <property name="label" translatable="yes">Network</property>
		      <property name="use_underline">False</property>
		      <property name="use_markup">False</property>
		      <property name="justify">GTK_JUSTIFY_LEFT</property>
		      <property name="wrap">False</property>
		      <property name="selectable">False</property>
		      <property name="xalign">0.5</property>
		      <property name="yalign">0.5</property>
		      <property name="xpad">0</property>
		      <property name="ypad">0</property>
		      <property name="ellipsize">PANGO_ELLIPSIZE_NONE</property>
		      <property name="width_chars">-1</property>
		      <property name="single_line_mode">False</property>
		      <property name="angle">0</property>
		    </widget>
		    <packing>
		      <property name="type">tab</property>
		    </packing>
		  </child>

		  <child>
		    <widget class="GtkLabel" id="label67">
		      <property name="visible">True</property>
		      <property name="label" translatable="yes">New hardware configuration not available</property>
		      <property name="use_underline">False</property>
		      <property name="use_markup">False</property>
		      <property name="justify">GTK_JUSTIFY_LEFT</property>
		      <property name="wrap">False</property>
		      <property name="selectable">False</property>
		      <property name="xalign">0.5</property>
		      <property name="yalign">0.5</property>
		      <property name="xpad">0</property>
		      <property name="ypad">0</property>
		      <property name="ellipsize">PANGO_ELLIPSIZE_NONE</property>
		      <property name="width_chars">-1</property>
		      <property name="single_line_mode">False</property>
		      <property name="angle">0</property>
		    </widget>
		    <packing>
		      <property name="tab_expand">False</property>
		      <property name="tab_fill">True</property>
		    </packing>
		  </child>

		  <child>
		    <widget class="GtkLabel" id="label57">
		      <property name="visible">True</property>
		      <property name="label" translatable="yes">Add hardware</property>
		      <property name="use_underline">False</property>
		      <property name="use_markup">False</property>
		      <property name="justify">GTK_JUSTIFY_LEFT</property>
		      <property name="wrap">False</property>
		      <property name="selectable">False</property>
		      <property name="xalign">0.5</property>
		      <property name="yalign">0.5</property>
		      <property name="xpad">0</property>
		      <property name="ypad">0</property>
		      <property name="ellipsize">PANGO_ELLIPSIZE_NONE</property>
		      <property name="width_chars">-1</property>
		      <property name="single_line_mode">False</property>
		      <property name="angle">0</property>
		    </widget>
		    <packing>
		      <property name="type">tab</property>
		    </packing>
		  </child>
		</widget>
		<packing>
		  <property name="shrink">True</property>
		  <property name="resize">True</property>
		</packing>
	      </child>
	    </widget>
	    <packing>
	      <property name="tab_expand">False</property>
	      <property name="tab_fill">True</property>
	    </packing>
	  </child>

	  <child>
	    <widget class="GtkLabel" id="label41">
	      <property name="visible">True</property>
	      <property name="label" translatable="yes">Hardware</property>
	      <property name="use_underline">False</property>
	      <property name="use_markup">False</property>
	      <property name="justify">GTK_JUSTIFY_LEFT</property>
	      <property name="wrap">False</property>
	      <property name="selectable">False</property>
	      <property name="xalign">0.5</property>
	      <property name="yalign">0.5</property>
	      <property name="xpad">0</property>
	      <property name="ypad">0</property>
	      <property name="ellipsize">PANGO_ELLIPSIZE_NONE</property>
	      <property name="width_chars">-1</property>
	      <property name="single_line_mode">False</property>
	      <property name="angle">0</property>
	    </widget>
	    <packing>
	      <property name="type">tab</property>
	    </packing>
	  </child>
	</widget>
	<packing>
	  <property name="padding">0</property>
	  <property name="expand">True</property>
	  <property name="fill">True</property>
	</packing>
      </child>
    </widget>
  </child>
</widget>

<widget class="GtkDialog" id="vmm-preferences">
  <property name="visible">True</property>
  <property name="title" translatable="yes">Virtual Machine Manager Preferences</property>
  <property name="type">GTK_WINDOW_TOPLEVEL</property>
  <property name="window_position">GTK_WIN_POS_NONE</property>
  <property name="modal">False</property>
  <property name="resizable">True</property>
  <property name="destroy_with_parent">False</property>
  <property name="decorated">True</property>
  <property name="skip_taskbar_hint">False</property>
  <property name="skip_pager_hint">False</property>
  <property name="type_hint">GDK_WINDOW_TYPE_HINT_DIALOG</property>
  <property name="gravity">GDK_GRAVITY_NORTH_WEST</property>
  <property name="focus_on_map">True</property>
  <property name="urgency_hint">False</property>
  <property name="has_separator">False</property>
  <signal name="delete_event" handler="on_vmm_preferences_delete_event" last_modification_time="Wed, 29 Mar 2006 10:12:05 GMT"/>

  <child internal-child="vbox">
    <widget class="GtkVBox" id="dialog-vbox1">
      <property name="visible">True</property>
      <property name="homogeneous">False</property>
      <property name="spacing">0</property>

      <child internal-child="action_area">
	<widget class="GtkHButtonBox" id="dialog-action_area1">
	  <property name="visible">True</property>
	  <property name="layout_style">GTK_BUTTONBOX_END</property>

	  <child>
	    <widget class="GtkButton" id="helpbutton1">
	      <property name="visible">True</property>
	      <property name="can_default">True</property>
	      <property name="can_focus">True</property>
	      <property name="label">gtk-help</property>
	      <property name="use_stock">True</property>
	      <property name="relief">GTK_RELIEF_NORMAL</property>
	      <property name="focus_on_click">True</property>
	      <property name="response_id">-11</property>
	    </widget>
	  </child>

	  <child>
	    <widget class="GtkButton" id="close">
	      <property name="visible">True</property>
	      <property name="can_default">True</property>
	      <property name="can_focus">True</property>
	      <property name="label">gtk-close</property>
	      <property name="use_stock">True</property>
	      <property name="relief">GTK_RELIEF_NORMAL</property>
	      <property name="focus_on_click">True</property>
	      <property name="response_id">-7</property>
	      <signal name="clicked" handler="on_close_clicked" last_modification_time="Wed, 29 Mar 2006 10:11:44 GMT"/>
	    </widget>
	  </child>
	</widget>
	<packing>
	  <property name="padding">0</property>
	  <property name="expand">False</property>
	  <property name="fill">True</property>
	  <property name="pack_type">GTK_PACK_END</property>
	</packing>
      </child>

      <child>
	<widget class="GtkVBox" id="vbox4">
	  <property name="visible">True</property>
	  <property name="homogeneous">False</property>
	  <property name="spacing">0</property>

	  <child>
	    <widget class="GtkFrame" id="frame1">
	      <property name="border_width">3</property>
	      <property name="visible">True</property>
	      <property name="label_xalign">0</property>
	      <property name="label_yalign">0.5</property>
	      <property name="shadow_type">GTK_SHADOW_ETCHED_IN</property>

	      <child>
		<widget class="GtkAlignment" id="alignment2">
		  <property name="visible">True</property>
		  <property name="xalign">0.5</property>
		  <property name="yalign">0.5</property>
		  <property name="xscale">1</property>
		  <property name="yscale">1</property>
		  <property name="top_padding">0</property>
		  <property name="bottom_padding">0</property>
		  <property name="left_padding">12</property>
		  <property name="right_padding">0</property>

		  <child>
		    <widget class="GtkTable" id="table3">
		      <property name="border_width">3</property>
		      <property name="visible">True</property>
		      <property name="n_rows">2</property>
		      <property name="n_columns">3</property>
		      <property name="homogeneous">False</property>
		      <property name="row_spacing">3</property>
		      <property name="column_spacing">3</property>

		      <child>
			<widget class="GtkLabel" id="label36">
			  <property name="visible">True</property>
			  <property name="label" translatable="yes">Update status every</property>
			  <property name="use_underline">False</property>
			  <property name="use_markup">False</property>
			  <property name="justify">GTK_JUSTIFY_LEFT</property>
			  <property name="wrap">False</property>
			  <property name="selectable">False</property>
			  <property name="xalign">0</property>
			  <property name="yalign">0.5</property>
			  <property name="xpad">0</property>
			  <property name="ypad">0</property>
			  <property name="ellipsize">PANGO_ELLIPSIZE_NONE</property>
			  <property name="width_chars">-1</property>
			  <property name="single_line_mode">False</property>
			  <property name="angle">0</property>
			</widget>
			<packing>
			  <property name="left_attach">0</property>
			  <property name="right_attach">1</property>
			  <property name="top_attach">0</property>
			  <property name="bottom_attach">1</property>
			  <property name="x_options">fill</property>
			  <property name="y_options"></property>
			</packing>
		      </child>

		      <child>
			<widget class="GtkLabel" id="label37">
			  <property name="visible">True</property>
			  <property name="label" translatable="yes">Maintain history of</property>
			  <property name="use_underline">False</property>
			  <property name="use_markup">False</property>
			  <property name="justify">GTK_JUSTIFY_LEFT</property>
			  <property name="wrap">False</property>
			  <property name="selectable">False</property>
			  <property name="xalign">0</property>
			  <property name="yalign">0.5</property>
			  <property name="xpad">0</property>
			  <property name="ypad">0</property>
			  <property name="ellipsize">PANGO_ELLIPSIZE_NONE</property>
			  <property name="width_chars">-1</property>
			  <property name="single_line_mode">False</property>
			  <property name="angle">0</property>
			</widget>
			<packing>
			  <property name="left_attach">0</property>
			  <property name="right_attach">1</property>
			  <property name="top_attach">1</property>
			  <property name="bottom_attach">2</property>
			  <property name="x_options">fill</property>
			  <property name="y_options"></property>
			</packing>
		      </child>

		      <child>
			<widget class="GtkSpinButton" id="stats-update-interval">
			  <property name="visible">True</property>
			  <property name="can_focus">True</property>
			  <property name="climb_rate">1</property>
			  <property name="digits">0</property>
			  <property name="numeric">True</property>
			  <property name="update_policy">GTK_UPDATE_IF_VALID</property>
			  <property name="snap_to_ticks">False</property>
			  <property name="wrap">False</property>
			  <property name="adjustment">5 1 60 1 5 5</property>
			  <signal name="value_changed" handler="on_stats_update_interval_changed" last_modification_time="Mon, 03 Apr 2006 15:27:12 GMT"/>
			</widget>
			<packing>
			  <property name="left_attach">1</property>
			  <property name="right_attach">2</property>
			  <property name="top_attach">0</property>
			  <property name="bottom_attach">1</property>
			  <property name="x_options">fill</property>
			  <property name="y_options"></property>
			</packing>
		      </child>

		      <child>
			<widget class="GtkLabel" id="label38">
			  <property name="visible">True</property>
			  <property name="label" translatable="yes">seconds</property>
			  <property name="use_underline">False</property>
			  <property name="use_markup">False</property>
			  <property name="justify">GTK_JUSTIFY_LEFT</property>
			  <property name="wrap">False</property>
			  <property name="selectable">False</property>
			  <property name="xalign">0</property>
			  <property name="yalign">0.5</property>
			  <property name="xpad">0</property>
			  <property name="ypad">0</property>
			  <property name="ellipsize">PANGO_ELLIPSIZE_NONE</property>
			  <property name="width_chars">-1</property>
			  <property name="single_line_mode">False</property>
			  <property name="angle">0</property>
			</widget>
			<packing>
			  <property name="left_attach">2</property>
			  <property name="right_attach">3</property>
			  <property name="top_attach">0</property>
			  <property name="bottom_attach">1</property>
			  <property name="y_options"></property>
			</packing>
		      </child>

		      <child>
			<widget class="GtkLabel" id="label39">
			  <property name="visible">True</property>
			  <property name="label" translatable="yes">samples</property>
			  <property name="use_underline">False</property>
			  <property name="use_markup">False</property>
			  <property name="justify">GTK_JUSTIFY_LEFT</property>
			  <property name="wrap">False</property>
			  <property name="selectable">False</property>
			  <property name="xalign">0</property>
			  <property name="yalign">0.5</property>
			  <property name="xpad">0</property>
			  <property name="ypad">0</property>
			  <property name="ellipsize">PANGO_ELLIPSIZE_NONE</property>
			  <property name="width_chars">-1</property>
			  <property name="single_line_mode">False</property>
			  <property name="angle">0</property>
			</widget>
			<packing>
			  <property name="left_attach">2</property>
			  <property name="right_attach">3</property>
			  <property name="top_attach">1</property>
			  <property name="bottom_attach">2</property>
			  <property name="x_options">fill</property>
			  <property name="y_options"></property>
			</packing>
		      </child>

		      <child>
			<widget class="GtkSpinButton" id="stats-history-length">
			  <property name="visible">True</property>
			  <property name="can_focus">True</property>
			  <property name="climb_rate">1</property>
			  <property name="digits">0</property>
			  <property name="numeric">True</property>
			  <property name="update_policy">GTK_UPDATE_IF_VALID</property>
			  <property name="snap_to_ticks">False</property>
			  <property name="wrap">False</property>
			  <property name="adjustment">10 10 100 1 5 5</property>
			  <signal name="value_changed" handler="on_stats_history_length_changed" last_modification_time="Mon, 03 Apr 2006 15:27:39 GMT"/>
			</widget>
			<packing>
			  <property name="left_attach">1</property>
			  <property name="right_attach">2</property>
			  <property name="top_attach">1</property>
			  <property name="bottom_attach">2</property>
			  <property name="x_options">fill</property>
			  <property name="y_options"></property>
			</packing>
		      </child>
		    </widget>
		  </child>
		</widget>
	      </child>

	      <child>
		<widget class="GtkLabel" id="label35">
		  <property name="visible">True</property>
		  <property name="label" translatable="yes">&lt;b&gt;Status monitoring&lt;/b&gt;</property>
		  <property name="use_underline">False</property>
		  <property name="use_markup">True</property>
		  <property name="justify">GTK_JUSTIFY_LEFT</property>
		  <property name="wrap">False</property>
		  <property name="selectable">False</property>
		  <property name="xalign">0.5</property>
		  <property name="yalign">0.5</property>
		  <property name="xpad">0</property>
		  <property name="ypad">0</property>
		  <property name="ellipsize">PANGO_ELLIPSIZE_NONE</property>
		  <property name="width_chars">-1</property>
		  <property name="single_line_mode">False</property>
		  <property name="angle">0</property>
		</widget>
		<packing>
		  <property name="type">label_item</property>
		</packing>
	      </child>
	    </widget>
	    <packing>
	      <property name="padding">0</property>
	      <property name="expand">True</property>
	      <property name="fill">True</property>
	    </packing>
	  </child>
	</widget>
	<packing>
	  <property name="padding">0</property>
	  <property name="expand">True</property>
	  <property name="fill">True</property>
	</packing>
      </child>
    </widget>
  </child>
</widget>

<widget class="GtkWindow" id="vmm-console">
  <property name="visible">True</property>
  <property name="title" translatable="yes">Virtual Machine Console</property>
  <property name="type">GTK_WINDOW_TOPLEVEL</property>
  <property name="window_position">GTK_WIN_POS_NONE</property>
  <property name="modal">False</property>
  <property name="default_width">650</property>
  <property name="default_height">500</property>
  <property name="resizable">True</property>
  <property name="destroy_with_parent">False</property>
  <property name="decorated">True</property>
  <property name="skip_taskbar_hint">False</property>
  <property name="skip_pager_hint">False</property>
  <property name="type_hint">GDK_WINDOW_TYPE_HINT_NORMAL</property>
  <property name="gravity">GDK_GRAVITY_NORTH_WEST</property>
  <property name="focus_on_map">True</property>
  <property name="urgency_hint">False</property>
  <signal name="delete_event" handler="on_vmm_console_delete_event" last_modification_time="Mon, 03 Apr 2006 14:21:14 GMT"/>

  <child>
    <widget class="GtkVBox" id="vbox6">
      <property name="visible">True</property>
      <property name="homogeneous">False</property>
      <property name="spacing">0</property>

      <child>
	<widget class="GtkMenuBar" id="menubar2">
	  <property name="visible">True</property>
	  <property name="pack_direction">GTK_PACK_DIRECTION_LTR</property>
	  <property name="child_pack_direction">GTK_PACK_DIRECTION_LTR</property>

	  <child>
	    <widget class="GtkMenuItem" id="menuitem8">
	      <property name="visible">True</property>
	      <property name="label" translatable="yes">Virtual _Machine</property>
	      <property name="use_underline">True</property>

	      <child>
		<widget class="GtkMenu" id="menuitem8_menu">

		  <child>
		    <widget class="GtkMenuItem" id="menu-vm-run">
		      <property name="visible">True</property>
		      <property name="label" translatable="yes">_Run</property>
		      <property name="use_underline">True</property>
		      <signal name="activate" handler="on_menu_vm_run_activate" last_modification_time="Fri, 14 Jul 2006 14:26:39 GMT"/>
		    </widget>
		  </child>

		  <child>
		    <widget class="GtkCheckMenuItem" id="menu-vm-pause">
		      <property name="visible">True</property>
		      <property name="label" translatable="yes">_Pause</property>
		      <property name="use_underline">True</property>
		      <property name="active">False</property>
		      <signal name="activate" handler="on_menu_vm_pause_activate" last_modification_time="Fri, 14 Jul 2006 14:26:39 GMT"/>
		    </widget>
		  </child>

		  <child>
		    <widget class="GtkMenuItem" id="menu-vm-shutdown">
		      <property name="visible">True</property>
		      <property name="label" translatable="yes">_Shutdown</property>
		      <property name="use_underline">True</property>
		      <signal name="activate" handler="on_menu_vm_shutdown_activate" last_modification_time="Fri, 14 Jul 2006 14:26:39 GMT"/>
		    </widget>
		  </child>

		  <child>
		    <widget class="GtkMenuItem" id="menu-vm-save">
		      <property name="visible">True</property>
		      <property name="label" translatable="yes">_Save</property>
		      <property name="use_underline">True</property>
		      <signal name="activate" handler="on_menu_vm_save_activate" last_modification_time="Thu, 20 Jul 2006 17:25:54 GMT"/>
		    </widget>
		  </child>

		  <child>
		    <widget class="GtkSeparatorMenuItem" id="separatormenuitem2">
		      <property name="visible">True</property>
		    </widget>
		  </child>

		  <child>
		    <widget class="GtkMenuItem" id="menu-vm-screenshot">
		      <property name="visible">True</property>
		      <property name="label" translatable="yes">_Take Screenshot</property>
		      <property name="use_underline">True</property>
		      <signal name="activate" handler="on_menu_vm_screenshot_activate" last_modification_time="Fri, 01 Sep 2006 14:48:05 GMT"/>
		    </widget>
		  </child>

		  <child>
		    <widget class="GtkSeparatorMenuItem" id="separator6">
		      <property name="visible">True</property>
		    </widget>
		  </child>

		  <child>
		    <widget class="GtkImageMenuItem" id="menu-vm-close">
		      <property name="visible">True</property>
		      <property name="label">gtk-close</property>
		      <property name="use_stock">True</property>
		      <signal name="activate" handler="on_menu_vm_close_activate" last_modification_time="Fri, 14 Jul 2006 14:26:39 GMT"/>
		    </widget>
		  </child>
		</widget>
	      </child>
	    </widget>
	  </child>

	  <child>
	    <widget class="GtkMenuItem" id="view1">
	      <property name="visible">True</property>
	      <property name="label" translatable="yes">_View</property>
	      <property name="use_underline">True</property>

	      <child>
		<widget class="GtkMenu" id="view1_menu">

		  <child>
		    <widget class="GtkMenuItem" id="menu-view-details">
		      <property name="visible">True</property>
		      <property name="label" translatable="yes">_Details</property>
		      <property name="use_underline">True</property>
		      <signal name="activate" handler="on_menu_view_details_activate" last_modification_time="Fri, 01 Sep 2006 14:33:18 GMT"/>
		    </widget>
		  </child>

		  <child>
		    <widget class="GtkCheckMenuItem" id="menu-view-fullscreen">
		      <property name="visible">True</property>
		      <property name="label" translatable="yes">_FullScreen</property>
		      <property name="use_underline">True</property>
		      <property name="active">False</property>
		      <signal name="activate" handler="on_menu_view_fullscreen_activate" last_modification_time="Fri, 01 Sep 2006 14:33:18 GMT"/>
		    </widget>
		  </child>

		  <child>
		    <widget class="GtkMenuItem" id="menu-view-serial">
		      <property name="visible">True</property>
		      <property name="label" translatable="yes">_Serial Console</property>
		      <property name="use_underline">True</property>
		      <signal name="activate" handler="on_menu_view_serial_activate" last_modification_time="Fri, 01 Sep 2006 14:31:44 GMT"/>
		    </widget>
		  </child>

		  <child>
		    <widget class="GtkSeparatorMenuItem" id="separator5">
		      <property name="visible">True</property>
		    </widget>
		  </child>

		  <child>
		    <widget class="GtkCheckMenuItem" id="menu-view-toolbar">
		      <property name="visible">True</property>
		      <property name="label" translatable="yes">Toolbar</property>
		      <property name="use_underline">True</property>
		      <property name="active">True</property>
		      <signal name="activate" handler="on_menu_view_toolbar_activate" last_modification_time="Fri, 01 Sep 2006 14:31:44 GMT"/>
		    </widget>
		  </child>
		</widget>
	      </child>
	    </widget>
	  </child>
	</widget>
	<packing>
	  <property name="padding">0</property>
	  <property name="expand">False</property>
	  <property name="fill">False</property>
	</packing>
      </child>

      <child>
	<widget class="GtkToolbar" id="console-toolbar">
	  <property name="visible">True</property>
	  <property name="orientation">GTK_ORIENTATION_HORIZONTAL</property>
	  <property name="toolbar_style">GTK_TOOLBAR_BOTH</property>
	  <property name="tooltips">True</property>
	  <property name="show_arrow">False</property>

	  <child>
	    <widget class="GtkToolButton" id="control-run">
	      <property name="visible">True</property>
	      <property name="label" translatable="yes">Run</property>
	      <property name="use_underline">True</property>
	      <property name="stock_id">gtk-media-play</property>
	      <property name="visible_horizontal">True</property>
	      <property name="visible_vertical">True</property>
	      <property name="is_important">False</property>
	      <signal name="clicked" handler="on_control_run_clicked" last_modification_time="Mon, 03 Apr 2006 08:15:12 GMT"/>
	    </widget>
	    <packing>
	      <property name="expand">False</property>
	      <property name="homogeneous">True</property>
	    </packing>
	  </child>

	  <child>
	    <widget class="GtkToggleToolButton" id="control-pause">
	      <property name="visible">True</property>
	      <property name="label" translatable="yes">Pause</property>
	      <property name="use_underline">True</property>
	      <property name="stock_id">gtk-media-pause</property>
	      <property name="visible_horizontal">True</property>
	      <property name="visible_vertical">True</property>
	      <property name="is_important">False</property>
	      <property name="active">False</property>
	      <signal name="toggled" handler="on_control_pause_toggled" last_modification_time="Mon, 03 Apr 2006 08:17:10 GMT"/>
	    </widget>
	    <packing>
	      <property name="expand">False</property>
	      <property name="homogeneous">True</property>
	    </packing>
	  </child>

	  <child>
	    <widget class="GtkToolButton" id="control-shutdown">
	      <property name="visible">True</property>
	      <property name="label" translatable="yes">Shutdown</property>
	      <property name="use_underline">True</property>
	      <property name="visible_horizontal">True</property>
	      <property name="visible_vertical">True</property>
	      <property name="is_important">False</property>
	      <signal name="clicked" handler="on_control_shutdown_clicked" last_modification_time="Mon, 03 Apr 2006 08:15:00 GMT"/>
	    </widget>
	    <packing>
	      <property name="expand">False</property>
	      <property name="homogeneous">True</property>
	    </packing>
	  </child>
	</widget>
	<packing>
	  <property name="padding">0</property>
	  <property name="expand">False</property>
	  <property name="fill">False</property>
	</packing>
      </child>

      <child>
	<widget class="GtkNotebook" id="console-pages">
	  <property name="visible">True</property>
	  <property name="can_focus">True</property>
	  <property name="show_tabs">True</property>
	  <property name="show_border">False</property>
	  <property name="tab_pos">GTK_POS_TOP</property>
	  <property name="scrollable">False</property>
	  <property name="enable_popup">False</property>

	  <child>
	    <widget class="GtkLabel" id="console-unavailable">
	      <property name="visible">True</property>
	      <property name="label" translatable="yes">&lt;b&gt;The console is currently unavailable&lt;/b&gt;</property>
	      <property name="use_underline">False</property>
	      <property name="use_markup">True</property>
	      <property name="justify">GTK_JUSTIFY_LEFT</property>
	      <property name="wrap">False</property>
	      <property name="selectable">False</property>
	      <property name="xalign">0.5</property>
	      <property name="yalign">0.5</property>
	      <property name="xpad">0</property>
	      <property name="ypad">0</property>
	      <property name="ellipsize">PANGO_ELLIPSIZE_NONE</property>
	      <property name="width_chars">-1</property>
	      <property name="single_line_mode">False</property>
	      <property name="angle">0</property>
	    </widget>
	    <packing>
	      <property name="tab_expand">False</property>
	      <property name="tab_fill">True</property>
	    </packing>
	  </child>

	  <child>
	    <widget class="GtkLabel" id="label87">
	      <property name="visible">True</property>
	      <property name="label" translatable="yes">Unavailable</property>
	      <property name="use_underline">False</property>
	      <property name="use_markup">False</property>
	      <property name="justify">GTK_JUSTIFY_LEFT</property>
	      <property name="wrap">False</property>
	      <property name="selectable">False</property>
	      <property name="xalign">0.5</property>
	      <property name="yalign">0.5</property>
	      <property name="xpad">0</property>
	      <property name="ypad">0</property>
	      <property name="ellipsize">PANGO_ELLIPSIZE_NONE</property>
	      <property name="width_chars">-1</property>
	      <property name="single_line_mode">False</property>
	      <property name="angle">0</property>
	    </widget>
	    <packing>
	      <property name="type">tab</property>
	    </packing>
	  </child>

	  <child>
	    <widget class="GtkScrolledWindow" id="scrolledwindow6">
	      <property name="visible">True</property>
	      <property name="can_focus">True</property>
	      <property name="hscrollbar_policy">GTK_POLICY_AUTOMATIC</property>
	      <property name="vscrollbar_policy">GTK_POLICY_AUTOMATIC</property>
	      <property name="shadow_type">GTK_SHADOW_NONE</property>
	      <property name="window_placement">GTK_CORNER_TOP_LEFT</property>

	      <child>
		<widget class="GtkViewport" id="viewport2">
		  <property name="visible">True</property>
		  <property name="shadow_type">GTK_SHADOW_NONE</property>

		  <child>
		    <widget class="GtkImage" id="console-screenshot">
		      <property name="visible">True</property>
		      <property name="xalign">0.5</property>
		      <property name="yalign">0.5</property>
		      <property name="xpad">0</property>
		      <property name="ypad">0</property>
		    </widget>
		  </child>
		</widget>
	      </child>
	    </widget>
	    <packing>
	      <property name="tab_expand">False</property>
	      <property name="tab_fill">True</property>
	    </packing>
	  </child>

	  <child>
	    <widget class="GtkLabel" id="label88">
	      <property name="visible">True</property>
	      <property name="label" translatable="yes">Screenshot</property>
	      <property name="use_underline">False</property>
	      <property name="use_markup">False</property>
	      <property name="justify">GTK_JUSTIFY_LEFT</property>
	      <property name="wrap">False</property>
	      <property name="selectable">False</property>
	      <property name="xalign">0.5</property>
	      <property name="yalign">0.5</property>
	      <property name="xpad">0</property>
	      <property name="ypad">0</property>
	      <property name="ellipsize">PANGO_ELLIPSIZE_NONE</property>
	      <property name="width_chars">-1</property>
	      <property name="single_line_mode">False</property>
	      <property name="angle">0</property>
	    </widget>
	    <packing>
	      <property name="type">tab</property>
	    </packing>
	  </child>

	  <child>
	    <widget class="GtkTable" id="table7">
	      <property name="border_width">3</property>
	      <property name="visible">True</property>
	      <property name="n_rows">2</property>
	      <property name="n_columns">3</property>
	      <property name="homogeneous">False</property>
	      <property name="row_spacing">3</property>
	      <property name="column_spacing">3</property>

	      <child>
		<widget class="GtkLabel" id="label92">
		  <property name="visible">True</property>
		  <property name="label" translatable="yes">Password:</property>
		  <property name="use_underline">False</property>
		  <property name="use_markup">False</property>
		  <property name="justify">GTK_JUSTIFY_LEFT</property>
		  <property name="wrap">False</property>
		  <property name="selectable">False</property>
		  <property name="xalign">0</property>
		  <property name="yalign">0.5</property>
		  <property name="xpad">0</property>
		  <property name="ypad">0</property>
		  <property name="ellipsize">PANGO_ELLIPSIZE_NONE</property>
		  <property name="width_chars">-1</property>
		  <property name="single_line_mode">False</property>
		  <property name="angle">0</property>
		</widget>
		<packing>
		  <property name="left_attach">0</property>
		  <property name="right_attach">1</property>
		  <property name="top_attach">0</property>
		  <property name="bottom_attach">1</property>
		  <property name="x_options">fill</property>
		  <property name="y_options"></property>
		</packing>
	      </child>

	      <child>
		<widget class="GtkCheckButton" id="console-auth-remember">
		  <property name="visible">True</property>
		  <property name="can_focus">True</property>
		  <property name="label" translatable="yes">Save this password in your keyring</property>
		  <property name="use_underline">True</property>
		  <property name="relief">GTK_RELIEF_NORMAL</property>
		  <property name="focus_on_click">True</property>
		  <property name="active">False</property>
		  <property name="inconsistent">False</property>
		  <property name="draw_indicator">True</property>
		</widget>
		<packing>
		  <property name="left_attach">1</property>
		  <property name="right_attach">2</property>
		  <property name="top_attach">1</property>
		  <property name="bottom_attach">2</property>
		  <property name="x_options">fill</property>
		  <property name="y_options"></property>
		</packing>
	      </child>

	      <child>
		<widget class="GtkEntry" id="console-auth-password">
		  <property name="visible">True</property>
		  <property name="can_focus">True</property>
		  <property name="editable">True</property>
		  <property name="visibility">False</property>
		  <property name="max_length">0</property>
		  <property name="text" translatable="yes"></property>
		  <property name="has_frame">True</property>
		  <property name="invisible_char">*</property>
		  <property name="activates_default">False</property>
		</widget>
		<packing>
		  <property name="left_attach">1</property>
		  <property name="right_attach">2</property>
		  <property name="top_attach">0</property>
		  <property name="bottom_attach">1</property>
		  <property name="y_options"></property>
		</packing>
	      </child>

	      <child>
		<widget class="GtkButton" id="console-auth-login">
		  <property name="visible">True</property>
		  <property name="can_focus">True</property>
		  <property name="relief">GTK_RELIEF_NORMAL</property>
		  <property name="focus_on_click">True</property>
		  <signal name="clicked" handler="on_console_auth_login_clicked" last_modification_time="Fri, 16 Jun 2006 17:48:10 GMT"/>

		  <child>
		    <widget class="GtkAlignment" id="alignment12">
		      <property name="visible">True</property>
		      <property name="xalign">0.5</property>
		      <property name="yalign">0.5</property>
		      <property name="xscale">0</property>
		      <property name="yscale">0</property>
		      <property name="top_padding">0</property>
		      <property name="bottom_padding">0</property>
		      <property name="left_padding">0</property>
		      <property name="right_padding">0</property>

		      <child>
			<widget class="GtkHBox" id="hbox13">
			  <property name="visible">True</property>
			  <property name="homogeneous">False</property>
			  <property name="spacing">2</property>

			  <child>
			    <widget class="GtkImage" id="image29">
			      <property name="visible">True</property>
			      <property name="stock">gtk-yes</property>
			      <property name="icon_size">4</property>
			      <property name="xalign">0.5</property>
			      <property name="yalign">0.5</property>
			      <property name="xpad">0</property>
			      <property name="ypad">0</property>
			    </widget>
			    <packing>
			      <property name="padding">0</property>
			      <property name="expand">False</property>
			      <property name="fill">False</property>
			    </packing>
			  </child>

			  <child>
			    <widget class="GtkLabel" id="label93">
			      <property name="visible">True</property>
			      <property name="label" translatable="yes">Login</property>
			      <property name="use_underline">True</property>
			      <property name="use_markup">False</property>
			      <property name="justify">GTK_JUSTIFY_LEFT</property>
			      <property name="wrap">False</property>
			      <property name="selectable">False</property>
			      <property name="xalign">0.5</property>
			      <property name="yalign">0.5</property>
			      <property name="xpad">0</property>
			      <property name="ypad">0</property>
			      <property name="ellipsize">PANGO_ELLIPSIZE_NONE</property>
			      <property name="width_chars">-1</property>
			      <property name="single_line_mode">False</property>
			      <property name="angle">0</property>
			    </widget>
			    <packing>
			      <property name="padding">0</property>
			      <property name="expand">False</property>
			      <property name="fill">False</property>
			    </packing>
			  </child>
			</widget>
		      </child>
		    </widget>
		  </child>
		</widget>
		<packing>
		  <property name="left_attach">2</property>
		  <property name="right_attach">3</property>
		  <property name="top_attach">0</property>
		  <property name="bottom_attach">1</property>
		  <property name="x_options">fill</property>
		  <property name="y_options"></property>
		</packing>
	      </child>
	    </widget>
	    <packing>
	      <property name="tab_expand">False</property>
	      <property name="tab_fill">True</property>
	    </packing>
	  </child>

	  <child>
	    <widget class="GtkLabel" id="label89">
	      <property name="visible">True</property>
	      <property name="label" translatable="yes">Auth</property>
	      <property name="use_underline">False</property>
	      <property name="use_markup">False</property>
	      <property name="justify">GTK_JUSTIFY_LEFT</property>
	      <property name="wrap">False</property>
	      <property name="selectable">False</property>
	      <property name="xalign">0.5</property>
	      <property name="yalign">0.5</property>
	      <property name="xpad">0</property>
	      <property name="ypad">0</property>
	      <property name="ellipsize">PANGO_ELLIPSIZE_NONE</property>
	      <property name="width_chars">-1</property>
	      <property name="single_line_mode">False</property>
	      <property name="angle">0</property>
	    </widget>
	    <packing>
	      <property name="type">tab</property>
	    </packing>
	  </child>

	  <child>
	    <widget class="GtkScrolledWindow" id="scrolledwindow9">
	      <property name="visible">True</property>
	      <property name="can_focus">True</property>
	      <property name="hscrollbar_policy">GTK_POLICY_AUTOMATIC</property>
	      <property name="vscrollbar_policy">GTK_POLICY_AUTOMATIC</property>
	      <property name="shadow_type">GTK_SHADOW_NONE</property>
	      <property name="window_placement">GTK_CORNER_TOP_LEFT</property>

	      <child>
		<widget class="GtkViewport" id="console-vnc-vp">
		  <property name="visible">True</property>
		  <property name="shadow_type">GTK_SHADOW_NONE</property>

		  <child>
		    <widget class="GtkAlignment" id="console-vnc-align">
		      <property name="visible">True</property>
		      <property name="xalign">0.5</property>
		      <property name="yalign">0.5</property>
		      <property name="xscale">0</property>
		      <property name="yscale">0</property>
		      <property name="top_padding">0</property>
		      <property name="bottom_padding">0</property>
		      <property name="left_padding">0</property>
		      <property name="right_padding">0</property>

		      <child>
			<placeholder/>
		      </child>
		    </widget>
		  </child>
		</widget>
	      </child>
	    </widget>
	    <packing>
	      <property name="tab_expand">False</property>
	      <property name="tab_fill">True</property>
	    </packing>
	  </child>

	  <child>
	    <widget class="GtkLabel" id="label305">
	      <property name="visible">True</property>
	      <property name="label" translatable="yes">VNC</property>
	      <property name="use_underline">False</property>
	      <property name="use_markup">False</property>
	      <property name="justify">GTK_JUSTIFY_LEFT</property>
	      <property name="wrap">False</property>
	      <property name="selectable">False</property>
	      <property name="xalign">0.5</property>
	      <property name="yalign">0.5</property>
	      <property name="xpad">0</property>
	      <property name="ypad">0</property>
	      <property name="ellipsize">PANGO_ELLIPSIZE_NONE</property>
	      <property name="width_chars">-1</property>
	      <property name="single_line_mode">False</property>
	      <property name="angle">0</property>
	    </widget>
	    <packing>
	      <property name="type">tab</property>
	    </packing>
	  </child>
	</widget>
	<packing>
	  <property name="padding">0</property>
	  <property name="expand">True</property>
	  <property name="fill">True</property>
	</packing>
      </child>
    </widget>
  </child>
</widget>

<widget class="GtkDialog" id="vmm-open-connection">
  <property name="visible">True</property>
  <property name="title" translatable="yes">Open connection</property>
  <property name="type">GTK_WINDOW_TOPLEVEL</property>
  <property name="window_position">GTK_WIN_POS_NONE</property>
  <property name="modal">False</property>
  <property name="resizable">True</property>
  <property name="destroy_with_parent">False</property>
  <property name="decorated">True</property>
  <property name="skip_taskbar_hint">False</property>
  <property name="skip_pager_hint">False</property>
  <property name="type_hint">GDK_WINDOW_TYPE_HINT_DIALOG</property>
  <property name="gravity">GDK_GRAVITY_NORTH_WEST</property>
  <property name="focus_on_map">True</property>
  <property name="urgency_hint">False</property>
  <property name="has_separator">False</property>
  <signal name="delete_event" handler="on_vmm_open_connection_delete_event" last_modification_time="Mon, 12 Jun 2006 20:42:45 GMT"/>

  <child internal-child="vbox">
    <widget class="GtkVBox" id="dialog-vbox2">
      <property name="visible">True</property>
      <property name="homogeneous">False</property>
      <property name="spacing">0</property>

      <child internal-child="action_area">
	<widget class="GtkHButtonBox" id="dialog-action_area2">
	  <property name="visible">True</property>
	  <property name="layout_style">GTK_BUTTONBOX_END</property>

	  <child>
	    <widget class="GtkButton" id="cancel">
	      <property name="visible">True</property>
	      <property name="can_default">True</property>
	      <property name="can_focus">True</property>
	      <property name="label">gtk-cancel</property>
	      <property name="use_stock">True</property>
	      <property name="relief">GTK_RELIEF_NORMAL</property>
	      <property name="focus_on_click">True</property>
	      <property name="response_id">0</property>
	      <signal name="clicked" handler="on_cancel_clicked" last_modification_time="Mon, 12 Jun 2006 19:41:44 GMT"/>
	    </widget>
	  </child>

	  <child>
	    <widget class="GtkButton" id="connect">
	      <property name="visible">True</property>
	      <property name="can_default">True</property>
	      <property name="can_focus">True</property>
	      <property name="relief">GTK_RELIEF_NORMAL</property>
	      <property name="focus_on_click">True</property>
	      <property name="response_id">0</property>
	      <signal name="clicked" handler="on_connect_clicked" last_modification_time="Mon, 12 Jun 2006 19:41:53 GMT"/>

	      <child>
		<widget class="GtkAlignment" id="alignment11">
		  <property name="visible">True</property>
		  <property name="xalign">0.5</property>
		  <property name="yalign">0.5</property>
		  <property name="xscale">0</property>
		  <property name="yscale">0</property>
		  <property name="top_padding">0</property>
		  <property name="bottom_padding">0</property>
		  <property name="left_padding">0</property>
		  <property name="right_padding">0</property>

		  <child>
		    <widget class="GtkHBox" id="hbox12">
		      <property name="visible">True</property>
		      <property name="homogeneous">False</property>
		      <property name="spacing">2</property>

		      <child>
			<widget class="GtkImage" id="image9">
			  <property name="visible">True</property>
			  <property name="stock">gtk-connect</property>
			  <property name="icon_size">4</property>
			  <property name="xalign">0.5</property>
			  <property name="yalign">0.5</property>
			  <property name="xpad">0</property>
			  <property name="ypad">0</property>
			</widget>
			<packing>
			  <property name="padding">0</property>
			  <property name="expand">False</property>
			  <property name="fill">False</property>
			</packing>
		      </child>

		      <child>
			<widget class="GtkLabel" id="label86">
			  <property name="visible">True</property>
			  <property name="label" translatable="yes">Connect</property>
			  <property name="use_underline">True</property>
			  <property name="use_markup">False</property>
			  <property name="justify">GTK_JUSTIFY_LEFT</property>
			  <property name="wrap">False</property>
			  <property name="selectable">False</property>
			  <property name="xalign">0.5</property>
			  <property name="yalign">0.5</property>
			  <property name="xpad">0</property>
			  <property name="ypad">0</property>
			  <property name="ellipsize">PANGO_ELLIPSIZE_NONE</property>
			  <property name="width_chars">-1</property>
			  <property name="single_line_mode">False</property>
			  <property name="angle">0</property>
			</widget>
			<packing>
			  <property name="padding">0</property>
			  <property name="expand">False</property>
			  <property name="fill">False</property>
			</packing>
		      </child>
		    </widget>
		  </child>
		</widget>
	      </child>
	    </widget>
	  </child>
	</widget>
	<packing>
	  <property name="padding">0</property>
	  <property name="expand">False</property>
	  <property name="fill">True</property>
	  <property name="pack_type">GTK_PACK_END</property>
	</packing>
      </child>

      <child>
	<widget class="GtkVBox" id="vbox12">
	  <property name="visible">True</property>
	  <property name="homogeneous">False</property>
	  <property name="spacing">0</property>

	  <child>
	    <widget class="GtkRadioButton" id="type-local-xen">
	      <property name="visible">True</property>
	      <property name="can_focus">True</property>
	      <property name="label" translatable="yes">Local Xen host</property>
	      <property name="use_underline">True</property>
	      <property name="relief">GTK_RELIEF_NORMAL</property>
	      <property name="focus_on_click">True</property>
	      <property name="active">False</property>
	      <property name="inconsistent">False</property>
	      <property name="draw_indicator">True</property>
	      <signal name="toggled" handler="on_type_local_xen_toggled" last_modification_time="Mon, 12 Jun 2006 19:46:14 GMT"/>
	    </widget>
	    <packing>
	      <property name="padding">0</property>
	      <property name="expand">False</property>
	      <property name="fill">False</property>
	    </packing>
	  </child>

	  <child>
	    <widget class="GtkRadioButton" id="type-remote-xen">
	      <property name="visible">True</property>
	      <property name="can_focus">True</property>
	      <property name="label" translatable="yes">Remote Xen host</property>
	      <property name="use_underline">True</property>
	      <property name="relief">GTK_RELIEF_NORMAL</property>
	      <property name="focus_on_click">True</property>
	      <property name="active">False</property>
	      <property name="inconsistent">False</property>
	      <property name="draw_indicator">True</property>
	      <property name="group">type-local-xen</property>
	      <signal name="toggled" handler="on_type_remote_xen_toggled" last_modification_time="Mon, 12 Jun 2006 19:46:23 GMT"/>
	    </widget>
	    <packing>
	      <property name="padding">0</property>
	      <property name="expand">False</property>
	      <property name="fill">False</property>
	    </packing>
	  </child>

	  <child>
	    <widget class="GtkTable" id="remote-xen-options">
	      <property name="border_width">3</property>
	      <property name="visible">True</property>
	      <property name="n_rows">1</property>
	      <property name="n_columns">4</property>
	      <property name="homogeneous">False</property>
	      <property name="row_spacing">3</property>
	      <property name="column_spacing">3</property>

	      <child>
		<widget class="GtkEntry" id="remote-xen-port">
		  <property name="visible">True</property>
		  <property name="can_focus">True</property>
		  <property name="editable">True</property>
		  <property name="visibility">True</property>
		  <property name="max_length">0</property>
		  <property name="text" translatable="yes"></property>
		  <property name="has_frame">True</property>
		  <property name="invisible_char">*</property>
		  <property name="activates_default">False</property>
		</widget>
		<packing>
		  <property name="left_attach">3</property>
		  <property name="right_attach">4</property>
		  <property name="top_attach">0</property>
		  <property name="bottom_attach">1</property>
		  <property name="y_options"></property>
		</packing>
	      </child>

	      <child>
		<widget class="GtkEntry" id="remote-xen-host">
		  <property name="visible">True</property>
		  <property name="can_focus">True</property>
		  <property name="editable">True</property>
		  <property name="visibility">True</property>
		  <property name="max_length">0</property>
		  <property name="text" translatable="yes"></property>
		  <property name="has_frame">True</property>
		  <property name="invisible_char">*</property>
		  <property name="activates_default">False</property>
		</widget>
		<packing>
		  <property name="left_attach">1</property>
		  <property name="right_attach">2</property>
		  <property name="top_attach">0</property>
		  <property name="bottom_attach">1</property>
		  <property name="y_options"></property>
		</packing>
	      </child>

	      <child>
		<widget class="GtkLabel" id="label84">
		  <property name="visible">True</property>
		  <property name="label" translatable="yes">Port:</property>
		  <property name="use_underline">False</property>
		  <property name="use_markup">False</property>
		  <property name="justify">GTK_JUSTIFY_LEFT</property>
		  <property name="wrap">False</property>
		  <property name="selectable">False</property>
		  <property name="xalign">0</property>
		  <property name="yalign">0.5</property>
		  <property name="xpad">0</property>
		  <property name="ypad">0</property>
		  <property name="ellipsize">PANGO_ELLIPSIZE_NONE</property>
		  <property name="width_chars">-1</property>
		  <property name="single_line_mode">False</property>
		  <property name="angle">0</property>
		</widget>
		<packing>
		  <property name="left_attach">2</property>
		  <property name="right_attach">3</property>
		  <property name="top_attach">0</property>
		  <property name="bottom_attach">1</property>
		  <property name="x_options">fill</property>
		  <property name="y_options"></property>
		</packing>
	      </child>

	      <child>
		<widget class="GtkLabel" id="label85">
		  <property name="visible">True</property>
		  <property name="label" translatable="yes">Host:</property>
		  <property name="use_underline">False</property>
		  <property name="use_markup">False</property>
		  <property name="justify">GTK_JUSTIFY_LEFT</property>
		  <property name="wrap">False</property>
		  <property name="selectable">False</property>
		  <property name="xalign">0</property>
		  <property name="yalign">0.5</property>
		  <property name="xpad">0</property>
		  <property name="ypad">0</property>
		  <property name="ellipsize">PANGO_ELLIPSIZE_NONE</property>
		  <property name="width_chars">-1</property>
		  <property name="single_line_mode">False</property>
		  <property name="angle">0</property>
		</widget>
		<packing>
		  <property name="left_attach">0</property>
		  <property name="right_attach">1</property>
		  <property name="top_attach">0</property>
		  <property name="bottom_attach">1</property>
		  <property name="x_options">fill</property>
		  <property name="y_options"></property>
		</packing>
	      </child>
	    </widget>
	    <packing>
	      <property name="padding">0</property>
	      <property name="expand">True</property>
	      <property name="fill">True</property>
	    </packing>
	  </child>

	  <child>
	    <widget class="GtkRadioButton" id="type-other-hv">
	      <property name="visible">True</property>
	      <property name="can_focus">True</property>
	      <property name="label" translatable="yes">Other hypervisor</property>
	      <property name="use_underline">True</property>
	      <property name="relief">GTK_RELIEF_NORMAL</property>
	      <property name="focus_on_click">True</property>
	      <property name="active">False</property>
	      <property name="inconsistent">False</property>
	      <property name="draw_indicator">True</property>
	      <property name="group">type-local-xen</property>
	      <signal name="toggled" handler="on_type_other_hv_toggled" last_modification_time="Mon, 12 Jun 2006 19:46:32 GMT"/>
	    </widget>
	    <packing>
	      <property name="padding">0</property>
	      <property name="expand">False</property>
	      <property name="fill">False</property>
	    </packing>
	  </child>

	  <child>
	    <widget class="GtkHBox" id="other-hv-options">
	      <property name="border_width">3</property>
	      <property name="visible">True</property>
	      <property name="homogeneous">False</property>
	      <property name="spacing">3</property>

	      <child>
		<widget class="GtkLabel" id="label82">
		  <property name="visible">True</property>
		  <property name="label" translatable="yes">URI:</property>
		  <property name="use_underline">False</property>
		  <property name="use_markup">False</property>
		  <property name="justify">GTK_JUSTIFY_LEFT</property>
		  <property name="wrap">False</property>
		  <property name="selectable">False</property>
		  <property name="xalign">0.5</property>
		  <property name="yalign">0.5</property>
		  <property name="xpad">0</property>
		  <property name="ypad">0</property>
		  <property name="ellipsize">PANGO_ELLIPSIZE_NONE</property>
		  <property name="width_chars">-1</property>
		  <property name="single_line_mode">False</property>
		  <property name="angle">0</property>
		</widget>
		<packing>
		  <property name="padding">0</property>
		  <property name="expand">False</property>
		  <property name="fill">False</property>
		</packing>
	      </child>

	      <child>
		<widget class="GtkEntry" id="other-hv-uri">
		  <property name="visible">True</property>
		  <property name="can_focus">True</property>
		  <property name="editable">True</property>
		  <property name="visibility">True</property>
		  <property name="max_length">0</property>
		  <property name="text" translatable="yes"></property>
		  <property name="has_frame">True</property>
		  <property name="invisible_char">*</property>
		  <property name="activates_default">False</property>
		</widget>
		<packing>
		  <property name="padding">0</property>
		  <property name="expand">True</property>
		  <property name="fill">True</property>
		</packing>
	      </child>
	    </widget>
	    <packing>
	      <property name="padding">0</property>
	      <property name="expand">True</property>
	      <property name="fill">True</property>
	    </packing>
	  </child>

	  <child>
	    <widget class="GtkHSeparator" id="hseparator2">
	      <property name="visible">True</property>
	    </widget>
	    <packing>
	      <property name="padding">0</property>
	      <property name="expand">True</property>
	      <property name="fill">True</property>
	    </packing>
	  </child>

	  <child>
	    <widget class="GtkCheckButton" id="option-read-only">
	      <property name="visible">True</property>
	      <property name="can_focus">True</property>
	      <property name="label" translatable="yes">Read only connection</property>
	      <property name="use_underline">True</property>
	      <property name="relief">GTK_RELIEF_NORMAL</property>
	      <property name="focus_on_click">True</property>
	      <property name="active">False</property>
	      <property name="inconsistent">False</property>
	      <property name="draw_indicator">True</property>
	    </widget>
	    <packing>
	      <property name="padding">0</property>
	      <property name="expand">False</property>
	      <property name="fill">True</property>
	    </packing>
	  </child>
	</widget>
	<packing>
	  <property name="padding">0</property>
	  <property name="expand">True</property>
	  <property name="fill">True</property>
	</packing>
      </child>
    </widget>
  </child>
</widget>

<widget class="GtkWindow" id="vmm-progress">
  <property name="width_request">300</property>
  <property name="height_request">100</property>
  <property name="visible">True</property>
  <property name="title" translatable="yes">Saving VM Image</property>
  <property name="type">GTK_WINDOW_TOPLEVEL</property>
  <property name="window_position">GTK_WIN_POS_CENTER_ON_PARENT</property>
  <property name="modal">False</property>
  <property name="default_width">300</property>
  <property name="default_height">100</property>
  <property name="resizable">True</property>
  <property name="destroy_with_parent">False</property>
  <property name="decorated">True</property>
  <property name="skip_taskbar_hint">False</property>
  <property name="skip_pager_hint">False</property>
  <property name="type_hint">GDK_WINDOW_TYPE_HINT_DIALOG</property>
  <property name="gravity">GDK_GRAVITY_NORTH_WEST</property>
  <property name="focus_on_map">True</property>
  <property name="urgency_hint">True</property>

  <child>
    <widget class="GtkVBox" id="vbox13">
      <property name="visible">True</property>
      <property name="homogeneous">False</property>
      <property name="spacing">0</property>

      <child>
	<widget class="GtkLabel" id="label94">
	  <property name="visible">True</property>
	  <property name="label" translatable="yes">Please wait...</property>
	  <property name="use_underline">False</property>
	  <property name="use_markup">False</property>
	  <property name="justify">GTK_JUSTIFY_LEFT</property>
	  <property name="wrap">False</property>
	  <property name="selectable">False</property>
	  <property name="xalign">0.5</property>
	  <property name="yalign">0.600000023842</property>
	  <property name="xpad">0</property>
	  <property name="ypad">0</property>
	  <property name="ellipsize">PANGO_ELLIPSIZE_NONE</property>
	  <property name="width_chars">-1</property>
	  <property name="single_line_mode">False</property>
	  <property name="angle">0</property>
	</widget>
	<packing>
	  <property name="padding">10</property>
	  <property name="expand">False</property>
	  <property name="fill">False</property>
	</packing>
      </child>

      <child>
	<widget class="GtkProgressBar" id="pbar">
	  <property name="visible">True</property>
	  <property name="orientation">GTK_PROGRESS_LEFT_TO_RIGHT</property>
	  <property name="fraction">0</property>
	  <property name="pulse_step">0.10000000149</property>
	  <property name="text" translatable="yes"></property>
	  <property name="ellipsize">PANGO_ELLIPSIZE_NONE</property>
	</widget>
	<packing>
	  <property name="padding">5</property>
	  <property name="expand">False</property>
	  <property name="fill">False</property>
	</packing>
      </child>
    </widget>
  </child>
</widget>

<widget class="GtkDialog" id="vmm-cpu-alert">
  <property name="visible">True</property>
  <property name="title" translatable="yes">Alert</property>
  <property name="type">GTK_WINDOW_TOPLEVEL</property>
  <property name="window_position">GTK_WIN_POS_NONE</property>
  <property name="modal">False</property>
  <property name="resizable">False</property>
  <property name="destroy_with_parent">False</property>
  <property name="decorated">True</property>
  <property name="skip_taskbar_hint">True</property>
  <property name="skip_pager_hint">True</property>
  <property name="type_hint">GDK_WINDOW_TYPE_HINT_DIALOG</property>
  <property name="gravity">GDK_GRAVITY_NORTH_WEST</property>
  <property name="focus_on_map">True</property>
  <property name="urgency_hint">False</property>
  <property name="has_separator">True</property>
  <accessibility>
    <atkproperty name="AtkObject::accessible_name" translatable="yes">virtual CPU alert</atkproperty>
  </accessibility>

  <child internal-child="vbox">
    <widget class="GtkVBox" id="dialog-vbox3">
      <property name="visible">True</property>
      <property name="homogeneous">False</property>
      <property name="spacing">0</property>

      <child internal-child="action_area">
	<widget class="GtkHButtonBox" id="dialog-action_area3">
	  <property name="visible">True</property>
	  <property name="layout_style">GTK_BUTTONBOX_END</property>

	  <child>
	    <widget class="GtkButton" id="button12">
	      <property name="visible">True</property>
	      <property name="can_default">True</property>
	      <property name="can_focus">True</property>
	      <property name="label" translatable="yes">Modify CPU Settings</property>
	      <property name="use_underline">True</property>
	      <property name="relief">GTK_RELIEF_NORMAL</property>
	      <property name="focus_on_click">True</property>
	      <property name="response_id">0</property>
	    </widget>
	  </child>

	  <child>
	    <widget class="GtkButton" id="button13">
	      <property name="visible">True</property>
	      <property name="can_default">True</property>
	      <property name="can_focus">True</property>
	      <property name="label" translatable="yes">Keep CPU Settings</property>
	      <property name="use_underline">True</property>
	      <property name="relief">GTK_RELIEF_NORMAL</property>
	      <property name="focus_on_click">True</property>
	      <property name="response_id">0</property>
	    </widget>
	  </child>
	</widget>
	<packing>
	  <property name="padding">0</property>
	  <property name="expand">False</property>
	  <property name="fill">True</property>
	  <property name="pack_type">GTK_PACK_END</property>
	</packing>
      </child>

      <child>
	<widget class="GtkHBox" id="hbox16">
	  <property name="visible">True</property>
	  <property name="homogeneous">False</property>
	  <property name="spacing">0</property>

	  <child>
	    <widget class="GtkImage" id="image71">
	      <property name="visible">True</property>
	      <property name="stock">gtk-dialog-warning</property>
	      <property name="icon_size">4</property>
	      <property name="xalign">0.5</property>
	      <property name="yalign">0</property>
	      <property name="xpad">4</property>
	      <property name="ypad">0</property>
	    </widget>
	    <packing>
	      <property name="padding">0</property>
	      <property name="expand">True</property>
	      <property name="fill">True</property>
	    </packing>
	  </child>

	  <child>
	    <widget class="GtkLabel" id="label102">
	      <property name="visible">True</property>
	      <property name="label" translatable="yes">&lt;b&gt;Too Many Virtual CPUs&lt;/b&gt;

You have set this virtual machine to have more CPUs than the host system has physically. This may result in poor performance in the virtual machine.</property>
	      <property name="use_underline">False</property>
	      <property name="use_markup">True</property>
	      <property name="justify">GTK_JUSTIFY_LEFT</property>
	      <property name="wrap">True</property>
	      <property name="selectable">False</property>
	      <property name="xalign">0.5</property>
	      <property name="yalign">0.5</property>
	      <property name="xpad">3</property>
	      <property name="ypad">0</property>
	      <property name="ellipsize">PANGO_ELLIPSIZE_NONE</property>
	      <property name="width_chars">-1</property>
	      <property name="single_line_mode">False</property>
	      <property name="angle">0</property>
	    </widget>
	    <packing>
	      <property name="padding">0</property>
	      <property name="expand">False</property>
	      <property name="fill">False</property>
	    </packing>
	  </child>
	</widget>
	<packing>
	  <property name="padding">7</property>
	  <property name="expand">True</property>
	  <property name="fill">True</property>
	</packing>
      </child>
    </widget>
  </child>
</widget>

<widget class="GtkDialog" id="vmm-modify-file-storage">
  <property name="visible">True</property>
  <property name="title" translatable="yes">Modify File Storage</property>
  <property name="type">GTK_WINDOW_TOPLEVEL</property>
  <property name="window_position">GTK_WIN_POS_NONE</property>
  <property name="modal">False</property>
  <property name="resizable">True</property>
  <property name="destroy_with_parent">False</property>
  <property name="decorated">True</property>
  <property name="skip_taskbar_hint">False</property>
  <property name="skip_pager_hint">False</property>
  <property name="type_hint">GDK_WINDOW_TYPE_HINT_DIALOG</property>
  <property name="gravity">GDK_GRAVITY_NORTH_WEST</property>
  <property name="focus_on_map">True</property>
  <property name="urgency_hint">False</property>
  <property name="has_separator">True</property>

  <child internal-child="vbox">
    <widget class="GtkVBox" id="dialog-vbox4">
      <property name="visible">True</property>
      <property name="homogeneous">False</property>
      <property name="spacing">0</property>

      <child internal-child="action_area">
	<widget class="GtkHButtonBox" id="dialog-action_area4">
	  <property name="visible">True</property>
	  <property name="layout_style">GTK_BUTTONBOX_END</property>

	  <child>
	    <widget class="GtkButton" id="button22">
	      <property name="visible">True</property>
	      <property name="can_default">True</property>
	      <property name="can_focus">True</property>
	      <property name="label">gtk-cancel</property>
	      <property name="use_stock">True</property>
	      <property name="relief">GTK_RELIEF_NORMAL</property>
	      <property name="focus_on_click">True</property>
	      <property name="response_id">-6</property>
	    </widget>
	  </child>

	  <child>
	    <widget class="GtkButton" id="button23">
	      <property name="visible">True</property>
	      <property name="can_default">True</property>
	      <property name="can_focus">True</property>
	      <property name="relief">GTK_RELIEF_NORMAL</property>
	      <property name="focus_on_click">True</property>
	      <property name="response_id">0</property>

	      <child>
		<widget class="GtkAlignment" id="alignment33">
		  <property name="visible">True</property>
		  <property name="xalign">0.5</property>
		  <property name="yalign">0.5</property>
		  <property name="xscale">0</property>
		  <property name="yscale">0</property>
		  <property name="top_padding">0</property>
		  <property name="bottom_padding">0</property>
		  <property name="left_padding">0</property>
		  <property name="right_padding">0</property>

		  <child>
		    <widget class="GtkHBox" id="hbox19">
		      <property name="visible">True</property>
		      <property name="homogeneous">False</property>
		      <property name="spacing">2</property>

		      <child>
			<widget class="GtkImage" id="image74">
			  <property name="visible">True</property>
			  <property name="stock">gtk-edit</property>
			  <property name="icon_size">4</property>
			  <property name="xalign">0.5</property>
			  <property name="yalign">0.5</property>
			  <property name="xpad">0</property>
			  <property name="ypad">0</property>
			</widget>
			<packing>
			  <property name="padding">0</property>
			  <property name="expand">False</property>
			  <property name="fill">False</property>
			</packing>
		      </child>

		      <child>
			<widget class="GtkLabel" id="label106">
			  <property name="visible">True</property>
			  <property name="label" translatable="yes">Modify File Storage</property>
			  <property name="use_underline">True</property>
			  <property name="use_markup">False</property>
			  <property name="justify">GTK_JUSTIFY_LEFT</property>
			  <property name="wrap">False</property>
			  <property name="selectable">False</property>
			  <property name="xalign">0.5</property>
			  <property name="yalign">0.5</property>
			  <property name="xpad">0</property>
			  <property name="ypad">0</property>
			  <property name="ellipsize">PANGO_ELLIPSIZE_NONE</property>
			  <property name="width_chars">-1</property>
			  <property name="single_line_mode">False</property>
			  <property name="angle">0</property>
			</widget>
			<packing>
			  <property name="padding">0</property>
			  <property name="expand">False</property>
			  <property name="fill">False</property>
			</packing>
		      </child>
		    </widget>
		  </child>
		</widget>
	      </child>
	    </widget>
	  </child>
	</widget>
	<packing>
	  <property name="padding">0</property>
	  <property name="expand">False</property>
	  <property name="fill">True</property>
	  <property name="pack_type">GTK_PACK_END</property>
	</packing>
      </child>

      <child>
	<widget class="GtkVBox" id="vbox17">
	  <property name="visible">True</property>
	  <property name="homogeneous">False</property>
	  <property name="spacing">0</property>

	  <child>
	    <widget class="GtkTable" id="table9">
	      <property name="visible">True</property>
	      <property name="n_rows">2</property>
	      <property name="n_columns">2</property>
	      <property name="homogeneous">True</property>
	      <property name="row_spacing">4</property>
	      <property name="column_spacing">3</property>

	      <child>
		<widget class="GtkLabel" id="label109">
		  <property name="visible">True</property>
		  <property name="label" translatable="yes">_Size:</property>
		  <property name="use_underline">True</property>
		  <property name="use_markup">False</property>
		  <property name="justify">GTK_JUSTIFY_LEFT</property>
		  <property name="wrap">False</property>
		  <property name="selectable">False</property>
		  <property name="xalign">1</property>
		  <property name="yalign">0.5</property>
		  <property name="xpad">0</property>
		  <property name="ypad">0</property>
		  <property name="ellipsize">PANGO_ELLIPSIZE_NONE</property>
		  <property name="width_chars">-1</property>
		  <property name="single_line_mode">False</property>
		  <property name="angle">0</property>
		</widget>
		<packing>
		  <property name="left_attach">0</property>
		  <property name="right_attach">1</property>
		  <property name="top_attach">1</property>
		  <property name="bottom_attach">2</property>
		  <property name="x_options">fill</property>
		  <property name="y_options"></property>
		</packing>
	      </child>

	      <child>
		<widget class="GtkLabel" id="mount-point">
		  <property name="visible">True</property>
		  <property name="label" translatable="yes">/tmp</property>
		  <property name="use_underline">False</property>
		  <property name="use_markup">False</property>
		  <property name="justify">GTK_JUSTIFY_LEFT</property>
		  <property name="wrap">False</property>
		  <property name="selectable">False</property>
		  <property name="xalign">0</property>
		  <property name="yalign">0.5</property>
		  <property name="xpad">0</property>
		  <property name="ypad">0</property>
		  <property name="ellipsize">PANGO_ELLIPSIZE_NONE</property>
		  <property name="width_chars">-1</property>
		  <property name="single_line_mode">False</property>
		  <property name="angle">0</property>
		</widget>
		<packing>
		  <property name="left_attach">1</property>
		  <property name="right_attach">2</property>
		  <property name="top_attach">0</property>
		  <property name="bottom_attach">1</property>
		  <property name="x_options">fill</property>
		  <property name="y_options"></property>
		</packing>
	      </child>

	      <child>
		<widget class="GtkHBox" id="hbox21">
		  <property name="visible">True</property>
		  <property name="homogeneous">False</property>
		  <property name="spacing">0</property>

		  <child>
		    <widget class="GtkSpinButton" id="spinbutton3">
		      <property name="visible">True</property>
		      <property name="can_focus">True</property>
		      <property name="climb_rate">1</property>
		      <property name="digits">0</property>
		      <property name="numeric">False</property>
		      <property name="update_policy">GTK_UPDATE_ALWAYS</property>
		      <property name="snap_to_ticks">False</property>
		      <property name="wrap">False</property>
		      <property name="adjustment">1 0 100 1 10 10</property>
		    </widget>
		    <packing>
		      <property name="padding">0</property>
		      <property name="expand">True</property>
		      <property name="fill">True</property>
		    </packing>
		  </child>

		  <child>
		    <widget class="GtkComboBox" id="storage-units">
		      <property name="visible">True</property>
		      <property name="items" translatable="yes">MB
GB
TB</property>
		      <property name="add_tearoffs">False</property>
		      <property name="focus_on_click">True</property>
		    </widget>
		    <packing>
		      <property name="padding">0</property>
		      <property name="expand">False</property>
		      <property name="fill">False</property>
		    </packing>
		  </child>

		  <child>
		    <widget class="GtkLabel" id="label111">
		      <property name="visible">True</property>
		      <property name="label" translatable="yes"> of </property>
		      <property name="use_underline">False</property>
		      <property name="use_markup">False</property>
		      <property name="justify">GTK_JUSTIFY_LEFT</property>
		      <property name="wrap">False</property>
		      <property name="selectable">False</property>
		      <property name="xalign">0.5</property>
		      <property name="yalign">0.5</property>
		      <property name="xpad">0</property>
		      <property name="ypad">0</property>
		      <property name="ellipsize">PANGO_ELLIPSIZE_NONE</property>
		      <property name="width_chars">-1</property>
		      <property name="single_line_mode">False</property>
		      <property name="angle">0</property>
		    </widget>
		    <packing>
		      <property name="padding">0</property>
		      <property name="expand">False</property>
		      <property name="fill">False</property>
		    </packing>
		  </child>

		  <child>
		    <widget class="GtkLabel" id="label112">
		      <property name="visible">True</property>
		      <property name="label" translatable="yes">10 TB</property>
		      <property name="use_underline">False</property>
		      <property name="use_markup">False</property>
		      <property name="justify">GTK_JUSTIFY_LEFT</property>
		      <property name="wrap">False</property>
		      <property name="selectable">False</property>
		      <property name="xalign">0.5</property>
		      <property name="yalign">0.5</property>
		      <property name="xpad">0</property>
		      <property name="ypad">0</property>
		      <property name="ellipsize">PANGO_ELLIPSIZE_NONE</property>
		      <property name="width_chars">-1</property>
		      <property name="single_line_mode">False</property>
		      <property name="angle">0</property>
		    </widget>
		    <packing>
		      <property name="padding">0</property>
		      <property name="expand">False</property>
		      <property name="fill">False</property>
		    </packing>
		  </child>

		  <child>
		    <widget class="GtkLabel" id="label113">
		      <property name="visible">True</property>
		      <property name="label" translatable="yes"> free</property>
		      <property name="use_underline">False</property>
		      <property name="use_markup">False</property>
		      <property name="justify">GTK_JUSTIFY_LEFT</property>
		      <property name="wrap">False</property>
		      <property name="selectable">False</property>
		      <property name="xalign">0.5</property>
		      <property name="yalign">0.5</property>
		      <property name="xpad">0</property>
		      <property name="ypad">0</property>
		      <property name="ellipsize">PANGO_ELLIPSIZE_NONE</property>
		      <property name="width_chars">-1</property>
		      <property name="single_line_mode">False</property>
		      <property name="angle">0</property>
		    </widget>
		    <packing>
		      <property name="padding">0</property>
		      <property name="expand">False</property>
		      <property name="fill">False</property>
		    </packing>
		  </child>
		</widget>
		<packing>
		  <property name="left_attach">1</property>
		  <property name="right_attach">2</property>
		  <property name="top_attach">1</property>
		  <property name="bottom_attach">2</property>
		  <property name="x_options">fill</property>
		  <property name="y_options">fill</property>
		</packing>
	      </child>

	      <child>
		<widget class="GtkLabel" id="label108">
		  <property name="visible">True</property>
		  <property name="label" translatable="yes">_Mount Point (on virtual system):</property>
		  <property name="use_underline">True</property>
		  <property name="use_markup">False</property>
		  <property name="justify">GTK_JUSTIFY_LEFT</property>
		  <property name="wrap">False</property>
		  <property name="selectable">False</property>
		  <property name="xalign">1</property>
		  <property name="yalign">0.5</property>
		  <property name="xpad">0</property>
		  <property name="ypad">0</property>
		  <property name="ellipsize">PANGO_ELLIPSIZE_NONE</property>
		  <property name="width_chars">-1</property>
		  <property name="single_line_mode">False</property>
		  <property name="angle">0</property>
		</widget>
		<packing>
		  <property name="left_attach">0</property>
		  <property name="right_attach">1</property>
		  <property name="top_attach">0</property>
		  <property name="bottom_attach">1</property>
		  <property name="x_options">fill</property>
		  <property name="y_options"></property>
		</packing>
	      </child>
	    </widget>
	    <packing>
	      <property name="padding">2</property>
	      <property name="expand">True</property>
	      <property name="fill">True</property>
	    </packing>
	  </child>

	  <child>
	    <widget class="GtkAlignment" id="alignment34">
	      <property name="visible">True</property>
	      <property name="xalign">0.5</property>
	      <property name="yalign">0.5</property>
	      <property name="xscale">1</property>
	      <property name="yscale">1</property>
	      <property name="top_padding">0</property>
	      <property name="bottom_padding">0</property>
	      <property name="left_padding">3</property>
	      <property name="right_padding">0</property>

	      <child>
		<widget class="GtkHBox" id="hbox20">
		  <property name="visible">True</property>
		  <property name="homogeneous">False</property>
		  <property name="spacing">0</property>

		  <child>
		    <widget class="GtkAlignment" id="alignment35">
		      <property name="visible">True</property>
		      <property name="xalign">0.5</property>
		      <property name="yalign">0.5</property>
		      <property name="xscale">1</property>
		      <property name="yscale">1</property>
		      <property name="top_padding">0</property>
		      <property name="bottom_padding">0</property>
		      <property name="left_padding">13</property>
		      <property name="right_padding">0</property>

		      <child>
			<widget class="GtkImage" id="image75">
			  <property name="visible">True</property>
			  <property name="stock">gtk-info</property>
			  <property name="icon_size">4</property>
			  <property name="xalign">0.5</property>
			  <property name="yalign">0.5</property>
			  <property name="xpad">0</property>
			  <property name="ypad">0</property>
			</widget>
		      </child>
		    </widget>
		    <packing>
		      <property name="padding">0</property>
		      <property name="expand">False</property>
		      <property name="fill">False</property>
		    </packing>
		  </child>

		  <child>
		    <widget class="GtkAlignment" id="alignment36">
		      <property name="visible">True</property>
		      <property name="xalign">0.5</property>
		      <property name="yalign">0.5</property>
		      <property name="xscale">1</property>
		      <property name="yscale">1</property>
		      <property name="top_padding">0</property>
		      <property name="bottom_padding">0</property>
		      <property name="left_padding">3</property>
		      <property name="right_padding">0</property>

		      <child>
			<widget class="GtkLabel" id="label107">
			  <property name="visible">True</property>
			  <property name="label" translatable="yes">&lt;b&gt;Tip:&lt;/b&gt; You may only increase the size of file-based storage; you can't decrease its size.</property>
			  <property name="use_underline">False</property>
			  <property name="use_markup">True</property>
			  <property name="justify">GTK_JUSTIFY_LEFT</property>
			  <property name="wrap">True</property>
			  <property name="selectable">False</property>
			  <property name="xalign">0.5</property>
			  <property name="yalign">0.5</property>
			  <property name="xpad">0</property>
			  <property name="ypad">0</property>
			  <property name="ellipsize">PANGO_ELLIPSIZE_NONE</property>
			  <property name="width_chars">-1</property>
			  <property name="single_line_mode">False</property>
			  <property name="angle">0</property>
			</widget>
		      </child>
		    </widget>
		    <packing>
		      <property name="padding">0</property>
		      <property name="expand">False</property>
		      <property name="fill">False</property>
		    </packing>
		  </child>
		</widget>
	      </child>
	    </widget>
	    <packing>
	      <property name="padding">0</property>
	      <property name="expand">True</property>
	      <property name="fill">True</property>
	    </packing>
	  </child>
	</widget>
	<packing>
	  <property name="padding">0</property>
	  <property name="expand">True</property>
	  <property name="fill">True</property>
	</packing>
      </child>
    </widget>
  </child>
</widget>

<widget class="GtkDialog" id="vmm-add-virtual-nic">
  <property name="visible">True</property>
  <property name="title" translatable="yes">Add Virtual NIC</property>
  <property name="type">GTK_WINDOW_TOPLEVEL</property>
  <property name="window_position">GTK_WIN_POS_NONE</property>
  <property name="modal">False</property>
  <property name="resizable">True</property>
  <property name="destroy_with_parent">False</property>
  <property name="decorated">True</property>
  <property name="skip_taskbar_hint">False</property>
  <property name="skip_pager_hint">False</property>
  <property name="type_hint">GDK_WINDOW_TYPE_HINT_DIALOG</property>
  <property name="gravity">GDK_GRAVITY_NORTH_WEST</property>
  <property name="focus_on_map">True</property>
  <property name="urgency_hint">False</property>
  <property name="has_separator">True</property>

  <child internal-child="vbox">
    <widget class="GtkVBox" id="dialog-vbox5">
      <property name="visible">True</property>
      <property name="homogeneous">False</property>
      <property name="spacing">0</property>

      <child internal-child="action_area">
	<widget class="GtkHButtonBox" id="dialog-action_area5">
	  <property name="visible">True</property>
	  <property name="layout_style">GTK_BUTTONBOX_END</property>

	  <child>
	    <widget class="GtkButton" id="cancelbutton1">
	      <property name="visible">True</property>
	      <property name="can_default">True</property>
	      <property name="can_focus">True</property>
	      <property name="label">gtk-cancel</property>
	      <property name="use_stock">True</property>
	      <property name="relief">GTK_RELIEF_NORMAL</property>
	      <property name="focus_on_click">True</property>
	      <property name="response_id">-6</property>
	    </widget>
	  </child>

	  <child>
	    <widget class="GtkButton" id="okbutton1">
	      <property name="visible">True</property>
	      <property name="can_default">True</property>
	      <property name="can_focus">True</property>
	      <property name="label">gtk-ok</property>
	      <property name="use_stock">True</property>
	      <property name="relief">GTK_RELIEF_NORMAL</property>
	      <property name="focus_on_click">True</property>
	      <property name="response_id">-5</property>
	    </widget>
	  </child>
	</widget>
	<packing>
	  <property name="padding">0</property>
	  <property name="expand">False</property>
	  <property name="fill">True</property>
	  <property name="pack_type">GTK_PACK_END</property>
	</packing>
      </child>

      <child>
	<widget class="GtkVBox" id="vbox19">
	  <property name="visible">True</property>
	  <property name="homogeneous">False</property>
	  <property name="spacing">0</property>

	  <child>
	    <widget class="GtkLabel" id="label115">
	      <property name="visible">True</property>
	      <property name="label" translatable="yes">Add virtual NIC with:</property>
	      <property name="use_underline">False</property>
	      <property name="use_markup">False</property>
	      <property name="justify">GTK_JUSTIFY_LEFT</property>
	      <property name="wrap">False</property>
	      <property name="selectable">False</property>
	      <property name="xalign">0.5</property>
	      <property name="yalign">0.5</property>
	      <property name="xpad">0</property>
	      <property name="ypad">5</property>
	      <property name="ellipsize">PANGO_ELLIPSIZE_NONE</property>
	      <property name="width_chars">-1</property>
	      <property name="single_line_mode">False</property>
	      <property name="angle">0</property>
	    </widget>
	    <packing>
	      <property name="padding">0</property>
	      <property name="expand">False</property>
	      <property name="fill">False</property>
	    </packing>
	  </child>

	  <child>
	    <widget class="GtkRadioButton" id="mac-addr-random">
	      <property name="visible">True</property>
	      <property name="can_focus">True</property>
	      <property name="label" translatable="yes">Randomly generated MAC address</property>
	      <property name="use_underline">True</property>
	      <property name="relief">GTK_RELIEF_NORMAL</property>
	      <property name="focus_on_click">True</property>
	      <property name="active">True</property>
	      <property name="inconsistent">False</property>
	      <property name="draw_indicator">True</property>
	      <accessibility>
		<atkproperty name="AtkObject::accessible_name" translatable="yes">mac-addr-random</atkproperty>
	      </accessibility>
	    </widget>
	    <packing>
	      <property name="padding">0</property>
	      <property name="expand">False</property>
	      <property name="fill">False</property>
	    </packing>
	  </child>

	  <child>
	    <widget class="GtkRadioButton" id="mac-addr-selected">
	      <property name="visible">True</property>
	      <property name="sensitive">False</property>
	      <property name="can_focus">True</property>
	      <property name="label" translatable="yes">Specified MAC address:</property>
	      <property name="use_underline">True</property>
	      <property name="relief">GTK_RELIEF_NORMAL</property>
	      <property name="focus_on_click">True</property>
	      <property name="active">False</property>
	      <property name="inconsistent">False</property>
	      <property name="draw_indicator">True</property>
	      <property name="group">mac-addr-random</property>
	    </widget>
	    <packing>
	      <property name="padding">0</property>
	      <property name="expand">False</property>
	      <property name="fill">False</property>
	    </packing>
	  </child>

	  <child>
	    <widget class="GtkAlignment" id="alignment41">
	      <property name="visible">True</property>
	      <property name="xalign">0.5</property>
	      <property name="yalign">0.5</property>
	      <property name="xscale">1</property>
	      <property name="yscale">1</property>
	      <property name="top_padding">0</property>
	      <property name="bottom_padding">0</property>
	      <property name="left_padding">11</property>
	      <property name="right_padding">0</property>

	      <child>
		<widget class="GtkHBox" id="hbox22">
		  <property name="visible">True</property>
		  <property name="homogeneous">False</property>
		  <property name="spacing">0</property>

		  <child>
		    <widget class="GtkLabel" id="label116">
		      <property name="visible">True</property>
		      <property name="label" translatable="yes">00:16:3e:</property>
		      <property name="use_underline">False</property>
		      <property name="use_markup">False</property>
		      <property name="justify">GTK_JUSTIFY_LEFT</property>
		      <property name="wrap">False</property>
		      <property name="selectable">False</property>
		      <property name="xalign">0.5</property>
		      <property name="yalign">0.5</property>
		      <property name="xpad">0</property>
		      <property name="ypad">0</property>
		      <property name="ellipsize">PANGO_ELLIPSIZE_NONE</property>
		      <property name="width_chars">-1</property>
		      <property name="single_line_mode">False</property>
		      <property name="angle">0</property>
		    </widget>
		    <packing>
		      <property name="padding">0</property>
		      <property name="expand">False</property>
		      <property name="fill">False</property>
		    </packing>
		  </child>

		  <child>
		    <widget class="GtkEntry" id="entry1">
		      <property name="visible">True</property>
		      <property name="can_focus">True</property>
		      <property name="editable">True</property>
		      <property name="visibility">True</property>
		      <property name="max_length">2</property>
		      <property name="text" translatable="yes"></property>
		      <property name="has_frame">True</property>
		      <property name="invisible_char">•</property>
		      <property name="activates_default">False</property>
		      <property name="width_chars">2</property>
		    </widget>
		    <packing>
		      <property name="padding">0</property>
		      <property name="expand">False</property>
		      <property name="fill">False</property>
		    </packing>
		  </child>

		  <child>
		    <widget class="GtkLabel" id="label117">
		      <property name="visible">True</property>
		      <property name="label" translatable="yes">:</property>
		      <property name="use_underline">False</property>
		      <property name="use_markup">False</property>
		      <property name="justify">GTK_JUSTIFY_LEFT</property>
		      <property name="wrap">False</property>
		      <property name="selectable">False</property>
		      <property name="xalign">0.5</property>
		      <property name="yalign">0.5</property>
		      <property name="xpad">0</property>
		      <property name="ypad">0</property>
		      <property name="ellipsize">PANGO_ELLIPSIZE_NONE</property>
		      <property name="width_chars">-1</property>
		      <property name="single_line_mode">False</property>
		      <property name="angle">0</property>
		    </widget>
		    <packing>
		      <property name="padding">0</property>
		      <property name="expand">False</property>
		      <property name="fill">False</property>
		    </packing>
		  </child>

		  <child>
		    <widget class="GtkEntry" id="entry2">
		      <property name="visible">True</property>
		      <property name="can_focus">True</property>
		      <property name="editable">True</property>
		      <property name="visibility">True</property>
		      <property name="max_length">2</property>
		      <property name="text" translatable="yes"></property>
		      <property name="has_frame">True</property>
		      <property name="invisible_char">•</property>
		      <property name="activates_default">True</property>
		      <property name="width_chars">2</property>
		    </widget>
		    <packing>
		      <property name="padding">0</property>
		      <property name="expand">False</property>
		      <property name="fill">False</property>
		    </packing>
		  </child>

		  <child>
		    <widget class="GtkLabel" id="label118">
		      <property name="visible">True</property>
		      <property name="label" translatable="yes">:</property>
		      <property name="use_underline">False</property>
		      <property name="use_markup">False</property>
		      <property name="justify">GTK_JUSTIFY_LEFT</property>
		      <property name="wrap">False</property>
		      <property name="selectable">False</property>
		      <property name="xalign">0.5</property>
		      <property name="yalign">0.5</property>
		      <property name="xpad">0</property>
		      <property name="ypad">0</property>
		      <property name="ellipsize">PANGO_ELLIPSIZE_NONE</property>
		      <property name="width_chars">-1</property>
		      <property name="single_line_mode">False</property>
		      <property name="angle">0</property>
		    </widget>
		    <packing>
		      <property name="padding">0</property>
		      <property name="expand">False</property>
		      <property name="fill">False</property>
		    </packing>
		  </child>

		  <child>
		    <widget class="GtkEntry" id="entry3">
		      <property name="visible">True</property>
		      <property name="can_focus">True</property>
		      <property name="editable">True</property>
		      <property name="visibility">True</property>
		      <property name="max_length">2</property>
		      <property name="text" translatable="yes"></property>
		      <property name="has_frame">True</property>
		      <property name="invisible_char">•</property>
		      <property name="activates_default">False</property>
		      <property name="width_chars">2</property>
		    </widget>
		    <packing>
		      <property name="padding">0</property>
		      <property name="expand">False</property>
		      <property name="fill">False</property>
		    </packing>
		  </child>
		</widget>
	      </child>
	    </widget>
	    <packing>
	      <property name="padding">0</property>
	      <property name="expand">False</property>
	      <property name="fill">True</property>
	    </packing>
	  </child>

	  <child>
	    <widget class="GtkHBox" id="hbox23">
	      <property name="visible">True</property>
	      <property name="homogeneous">False</property>
	      <property name="spacing">0</property>

	      <child>
		<widget class="GtkAlignment" id="alignment42">
		  <property name="visible">True</property>
		  <property name="xalign">0.5</property>
		  <property name="yalign">0.5</property>
		  <property name="xscale">1</property>
		  <property name="yscale">1</property>
		  <property name="top_padding">0</property>
		  <property name="bottom_padding">0</property>
		  <property name="left_padding">13</property>
		  <property name="right_padding">0</property>

		  <child>
		    <widget class="GtkImage" id="image76">
		      <property name="visible">True</property>
		      <property name="stock">gtk-info</property>
		      <property name="icon_size">4</property>
		      <property name="xalign">0.5</property>
		      <property name="yalign">0.5</property>
		      <property name="xpad">0</property>
		      <property name="ypad">0</property>
		    </widget>
		  </child>
		</widget>
		<packing>
		  <property name="padding">0</property>
		  <property name="expand">False</property>
		  <property name="fill">False</property>
		</packing>
	      </child>

	      <child>
		<widget class="GtkAlignment" id="alignment43">
		  <property name="visible">True</property>
		  <property name="xalign">0.5</property>
		  <property name="yalign">0.5</property>
		  <property name="xscale">1</property>
		  <property name="yscale">1</property>
		  <property name="top_padding">0</property>
		  <property name="bottom_padding">0</property>
		  <property name="left_padding">3</property>
		  <property name="right_padding">0</property>

		  <child>
		    <widget class="GtkLabel" id="label119">
		      <property name="visible">True</property>
		      <property name="label" translatable="yes">&lt;b&gt;Tip:&lt;/b&gt; Acceptable values for hex digits are the numbers 0-9 and the letters A-F</property>
		      <property name="use_underline">False</property>
		      <property name="use_markup">True</property>
		      <property name="justify">GTK_JUSTIFY_LEFT</property>
		      <property name="wrap">True</property>
		      <property name="selectable">False</property>
		      <property name="xalign">0.5</property>
		      <property name="yalign">0.5</property>
		      <property name="xpad">0</property>
		      <property name="ypad">0</property>
		      <property name="ellipsize">PANGO_ELLIPSIZE_NONE</property>
		      <property name="width_chars">-1</property>
		      <property name="single_line_mode">False</property>
		      <property name="angle">0</property>
		    </widget>
		  </child>
		</widget>
		<packing>
		  <property name="padding">0</property>
		  <property name="expand">False</property>
		  <property name="fill">False</property>
		</packing>
	      </child>
	    </widget>
	    <packing>
	      <property name="padding">0</property>
	      <property name="expand">True</property>
	      <property name="fill">False</property>
	    </packing>
	  </child>
	</widget>
	<packing>
	  <property name="padding">0</property>
	  <property name="expand">True</property>
	  <property name="fill">True</property>
	</packing>
      </child>
    </widget>
  </child>
</widget>

<widget class="GtkWindow" id="vmm-create">
  <property name="visible">True</property>
  <property name="title" translatable="yes">Create a new virtual system</property>
  <property name="type">GTK_WINDOW_TOPLEVEL</property>
  <property name="window_position">GTK_WIN_POS_NONE</property>
  <property name="modal">False</property>
  <property name="resizable">True</property>
  <property name="destroy_with_parent">False</property>
  <property name="decorated">True</property>
  <property name="skip_taskbar_hint">False</property>
  <property name="skip_pager_hint">False</property>
  <property name="type_hint">GDK_WINDOW_TYPE_HINT_NORMAL</property>
  <property name="gravity">GDK_GRAVITY_NORTH_WEST</property>
  <property name="focus_on_map">True</property>
  <property name="urgency_hint">False</property>
  <signal name="delete_event" handler="on_vmm_create_delete_event" last_modification_time="Wed, 09 Aug 2006 18:11:39 GMT"/>

  <child>
    <widget class="GtkVBox" id="vbox23">
      <property name="visible">True</property>
      <property name="homogeneous">False</property>
      <property name="spacing">0</property>

      <child>
	<widget class="GtkNotebook" id="create-pages">
	  <property name="border_width">2</property>
	  <property name="visible">True</property>
	  <property name="can_focus">True</property>
	  <property name="show_tabs">True</property>
	  <property name="show_border">True</property>
	  <property name="tab_pos">GTK_POS_TOP</property>
	  <property name="scrollable">False</property>
	  <property name="enable_popup">False</property>
	  <signal name="switch_page" handler="on_create_pages_switch_page" last_modification_time="Wed, 09 Aug 2006 18:04:01 GMT"/>

	  <child>
	    <widget class="GtkVBox" id="vbox22">
	      <property name="visible">True</property>
	      <property name="homogeneous">False</property>
	      <property name="spacing">0</property>

	      <child>
		<widget class="GtkAlignment" id="alignment45">
		  <property name="visible">True</property>
		  <property name="xalign">0.5</property>
		  <property name="yalign">0.5</property>
		  <property name="xscale">1</property>
		  <property name="yscale">1</property>
		  <property name="top_padding">0</property>
		  <property name="bottom_padding">0</property>
		  <property name="left_padding">0</property>
		  <property name="right_padding">0</property>

		  <child>
		    <widget class="GtkEventBox" id="intro-title">
		      <property name="visible">True</property>
		      <property name="visible_window">True</property>
		      <property name="above_child">False</property>

		      <child>
			<widget class="GtkLabel" id="intro-title-label">
			  <property name="visible">True</property>
			  <property name="label" translatable="yes">&lt;span weight=&quot;heavy&quot; size=&quot;xx-large&quot; foreground=&quot;#FFF&quot;&gt;Creating a new virtual system &lt;/span&gt;</property>
			  <property name="use_underline">False</property>
			  <property name="use_markup">True</property>
			  <property name="justify">GTK_JUSTIFY_FILL</property>
			  <property name="wrap">False</property>
			  <property name="selectable">False</property>
			  <property name="xalign">0</property>
			  <property name="yalign">0</property>
			  <property name="xpad">5</property>
			  <property name="ypad">6</property>
			  <property name="ellipsize">PANGO_ELLIPSIZE_NONE</property>
			  <property name="width_chars">-1</property>
			  <property name="single_line_mode">False</property>
			  <property name="angle">0</property>
			</widget>
		      </child>
		    </widget>
		  </child>
		</widget>
		<packing>
		  <property name="padding">0</property>
		  <property name="expand">False</property>
		  <property name="fill">True</property>
		</packing>
	      </child>

	      <child>
		<widget class="GtkVBox" id="vbox23">
		  <property name="visible">True</property>
		  <property name="homogeneous">False</property>
		  <property name="spacing">0</property>

		  <child>
		    <widget class="GtkLabel" id="label148">
		      <property name="visible">True</property>
		      <property name="label" translatable="yes">This assistant will guide you through creating a new virtual system. You will be asked for some information about the virtual system you'd like to create, such as:</property>
		      <property name="use_underline">False</property>
		      <property name="use_markup">True</property>
		      <property name="justify">GTK_JUSTIFY_LEFT</property>
		      <property name="wrap">True</property>
		      <property name="selectable">False</property>
		      <property name="xalign">0</property>
		      <property name="yalign">0.5</property>
		      <property name="xpad">20</property>
		      <property name="ypad">10</property>
		      <property name="ellipsize">PANGO_ELLIPSIZE_NONE</property>
		      <property name="width_chars">-1</property>
		      <property name="single_line_mode">False</property>
		      <property name="angle">0</property>
		    </widget>
		    <packing>
		      <property name="padding">0</property>
		      <property name="expand">False</property>
		      <property name="fill">False</property>
		    </packing>
		  </child>

		  <child>
		    <widget class="GtkAlignment" id="alignment46">
		      <property name="visible">True</property>
		      <property name="xalign">0.5</property>
		      <property name="yalign">0.5</property>
		      <property name="xscale">1</property>
		      <property name="yscale">1</property>
		      <property name="top_padding">0</property>
		      <property name="bottom_padding">0</property>
		      <property name="left_padding">25</property>
		      <property name="right_padding">0</property>

		      <child>
			<widget class="GtkTable" id="table12">
			  <property name="visible">True</property>
			  <property name="n_rows">5</property>
			  <property name="n_columns">2</property>
			  <property name="homogeneous">False</property>
			  <property name="row_spacing">13</property>
			  <property name="column_spacing">8</property>

			  <child>
			    <widget class="GtkLabel" id="label154">
			      <property name="visible">True</property>
			      <property name="label" translatable="yes">A &lt;b&gt;name&lt;/b&gt; for your new virtual system</property>
			      <property name="use_underline">False</property>
			      <property name="use_markup">True</property>
			      <property name="justify">GTK_JUSTIFY_LEFT</property>
			      <property name="wrap">True</property>
			      <property name="selectable">False</property>
			      <property name="xalign">0</property>
			      <property name="yalign">0.5</property>
			      <property name="xpad">6</property>
			      <property name="ypad">0</property>
			      <property name="ellipsize">PANGO_ELLIPSIZE_NONE</property>
			      <property name="width_chars">-1</property>
			      <property name="single_line_mode">False</property>
			      <property name="angle">0</property>
			    </widget>
			    <packing>
			      <property name="left_attach">1</property>
			      <property name="right_attach">2</property>
			      <property name="top_attach">0</property>
			      <property name="bottom_attach">1</property>
			      <property name="y_options"></property>
			    </packing>
			  </child>

			  <child>
			    <widget class="GtkLabel" id="label156">
			      <property name="visible">True</property>
			      <property name="label" translatable="yes">The &lt;b&gt;location&lt;/b&gt; of the files necessary for installing an operating system on the virtual system</property>
			      <property name="use_underline">False</property>
			      <property name="use_markup">True</property>
			      <property name="justify">GTK_JUSTIFY_LEFT</property>
			      <property name="wrap">True</property>
			      <property name="selectable">False</property>
			      <property name="xalign">0</property>
			      <property name="yalign">0.5</property>
			      <property name="xpad">6</property>
			      <property name="ypad">0</property>
			      <property name="ellipsize">PANGO_ELLIPSIZE_NONE</property>
			      <property name="width_chars">-1</property>
			      <property name="single_line_mode">False</property>
			      <property name="angle">0</property>
			    </widget>
			    <packing>
			      <property name="left_attach">1</property>
			      <property name="right_attach">2</property>
			      <property name="top_attach">2</property>
			      <property name="bottom_attach">3</property>
			      <property name="x_options">fill</property>
			      <property name="y_options"></property>
			    </packing>
			  </child>

			  <child>
			    <widget class="GtkLabel" id="label157">
			      <property name="visible">True</property>
			      <property name="label" translatable="yes">&lt;b&gt;Storage&lt;/b&gt; details - which disk partitions or files the system should use</property>
			      <property name="use_underline">False</property>
			      <property name="use_markup">True</property>
			      <property name="justify">GTK_JUSTIFY_LEFT</property>
			      <property name="wrap">True</property>
			      <property name="selectable">False</property>
			      <property name="xalign">0</property>
			      <property name="yalign">0.5</property>
			      <property name="xpad">6</property>
			      <property name="ypad">0</property>
			      <property name="ellipsize">PANGO_ELLIPSIZE_NONE</property>
			      <property name="width_chars">-1</property>
			      <property name="single_line_mode">False</property>
			      <property name="angle">0</property>
			    </widget>
			    <packing>
			      <property name="left_attach">1</property>
			      <property name="right_attach">2</property>
			      <property name="top_attach">3</property>
			      <property name="bottom_attach">4</property>
			      <property name="x_options">fill</property>
			      <property name="y_options"></property>
			    </packing>
			  </child>

			  <child>
			    <widget class="GtkLabel" id="label158">
			      <property name="visible">True</property>
			      <property name="label" translatable="yes">&lt;b&gt;Memory&lt;/b&gt; and &lt;b&gt;CPU&lt;/b&gt; allocation</property>
			      <property name="use_underline">False</property>
			      <property name="use_markup">True</property>
			      <property name="justify">GTK_JUSTIFY_LEFT</property>
			      <property name="wrap">True</property>
			      <property name="selectable">False</property>
			      <property name="xalign">0</property>
			      <property name="yalign">0.5</property>
			      <property name="xpad">6</property>
			      <property name="ypad">0</property>
			      <property name="ellipsize">PANGO_ELLIPSIZE_NONE</property>
			      <property name="width_chars">-1</property>
			      <property name="single_line_mode">False</property>
			      <property name="angle">0</property>
			    </widget>
			    <packing>
			      <property name="left_attach">1</property>
			      <property name="right_attach">2</property>
			      <property name="top_attach">4</property>
			      <property name="bottom_attach">5</property>
			      <property name="x_options">fill</property>
			      <property name="y_options"></property>
			    </packing>
			  </child>

			  <child>
			    <widget class="GtkLabel" id="label160">
			      <property name="visible">True</property>
			      <property name="label" translatable="yes">Whether the system will be &lt;b&gt;fully virtualized&lt;/b&gt; or &lt;b&gt;para-virtualized&lt;/b&gt;</property>
			      <property name="use_underline">False</property>
			      <property name="use_markup">True</property>
			      <property name="justify">GTK_JUSTIFY_LEFT</property>
			      <property name="wrap">True</property>
			      <property name="selectable">False</property>
			      <property name="xalign">0</property>
			      <property name="yalign">0.5</property>
			      <property name="xpad">6</property>
			      <property name="ypad">0</property>
			      <property name="ellipsize">PANGO_ELLIPSIZE_NONE</property>
			      <property name="width_chars">-1</property>
			      <property name="single_line_mode">False</property>
			      <property name="angle">0</property>
			    </widget>
			    <packing>
			      <property name="left_attach">1</property>
			      <property name="right_attach">2</property>
			      <property name="top_attach">1</property>
			      <property name="bottom_attach">2</property>
			      <property name="x_options">fill</property>
			      <property name="y_options"></property>
			    </packing>
			  </child>

			  <child>
			    <widget class="GtkLabel" id="label161">
			      <property name="visible">True</property>
			      <property name="label">&lt;small&gt;●&lt;/small&gt;</property>
			      <property name="use_underline">False</property>
			      <property name="use_markup">True</property>
			      <property name="justify">GTK_JUSTIFY_LEFT</property>
			      <property name="wrap">False</property>
			      <property name="selectable">False</property>
			      <property name="xalign">1</property>
			      <property name="yalign">0.5</property>
			      <property name="xpad">0</property>
			      <property name="ypad">0</property>
			      <property name="ellipsize">PANGO_ELLIPSIZE_NONE</property>
			      <property name="width_chars">-1</property>
			      <property name="single_line_mode">False</property>
			      <property name="angle">0</property>
			    </widget>
			    <packing>
			      <property name="left_attach">0</property>
			      <property name="right_attach">1</property>
			      <property name="top_attach">0</property>
			      <property name="bottom_attach">1</property>
			      <property name="x_options">fill</property>
			      <property name="y_options"></property>
			    </packing>
			  </child>

			  <child>
			    <widget class="GtkLabel" id="label162">
			      <property name="visible">True</property>
			      <property name="label">&lt;small&gt;●&lt;/small&gt;</property>
			      <property name="use_underline">False</property>
			      <property name="use_markup">True</property>
			      <property name="justify">GTK_JUSTIFY_LEFT</property>
			      <property name="wrap">False</property>
			      <property name="selectable">False</property>
			      <property name="xalign">1</property>
			      <property name="yalign">0.5</property>
			      <property name="xpad">0</property>
			      <property name="ypad">0</property>
			      <property name="ellipsize">PANGO_ELLIPSIZE_NONE</property>
			      <property name="width_chars">-1</property>
			      <property name="single_line_mode">False</property>
			      <property name="angle">0</property>
			    </widget>
			    <packing>
			      <property name="left_attach">0</property>
			      <property name="right_attach">1</property>
			      <property name="top_attach">1</property>
			      <property name="bottom_attach">2</property>
			      <property name="x_options">fill</property>
			      <property name="y_options"></property>
			    </packing>
			  </child>

			  <child>
			    <widget class="GtkLabel" id="label163">
			      <property name="visible">True</property>
			      <property name="label">&lt;small&gt;●&lt;/small&gt;</property>
			      <property name="use_underline">False</property>
			      <property name="use_markup">True</property>
			      <property name="justify">GTK_JUSTIFY_LEFT</property>
			      <property name="wrap">False</property>
			      <property name="selectable">False</property>
			      <property name="xalign">1</property>
			      <property name="yalign">0.5</property>
			      <property name="xpad">0</property>
			      <property name="ypad">0</property>
			      <property name="ellipsize">PANGO_ELLIPSIZE_NONE</property>
			      <property name="width_chars">-1</property>
			      <property name="single_line_mode">False</property>
			      <property name="angle">0</property>
			    </widget>
			    <packing>
			      <property name="left_attach">0</property>
			      <property name="right_attach">1</property>
			      <property name="top_attach">2</property>
			      <property name="bottom_attach">3</property>
			      <property name="x_options">fill</property>
			      <property name="y_options"></property>
			    </packing>
			  </child>

			  <child>
			    <widget class="GtkLabel" id="label164">
			      <property name="visible">True</property>
			      <property name="label">&lt;small&gt;●&lt;/small&gt;</property>
			      <property name="use_underline">False</property>
			      <property name="use_markup">True</property>
			      <property name="justify">GTK_JUSTIFY_LEFT</property>
			      <property name="wrap">False</property>
			      <property name="selectable">False</property>
			      <property name="xalign">1</property>
			      <property name="yalign">0.5</property>
			      <property name="xpad">0</property>
			      <property name="ypad">0</property>
			      <property name="ellipsize">PANGO_ELLIPSIZE_NONE</property>
			      <property name="width_chars">-1</property>
			      <property name="single_line_mode">False</property>
			      <property name="angle">0</property>
			    </widget>
			    <packing>
			      <property name="left_attach">0</property>
			      <property name="right_attach">1</property>
			      <property name="top_attach">3</property>
			      <property name="bottom_attach">4</property>
			      <property name="x_options">fill</property>
			      <property name="y_options"></property>
			    </packing>
			  </child>

			  <child>
			    <widget class="GtkLabel" id="label165">
			      <property name="visible">True</property>
			      <property name="label">&lt;small&gt;●&lt;/small&gt;</property>
			      <property name="use_underline">False</property>
			      <property name="use_markup">True</property>
			      <property name="justify">GTK_JUSTIFY_LEFT</property>
			      <property name="wrap">False</property>
			      <property name="selectable">False</property>
			      <property name="xalign">1</property>
			      <property name="yalign">0.5</property>
			      <property name="xpad">0</property>
			      <property name="ypad">0</property>
			      <property name="ellipsize">PANGO_ELLIPSIZE_NONE</property>
			      <property name="width_chars">-1</property>
			      <property name="single_line_mode">False</property>
			      <property name="angle">0</property>
			    </widget>
			    <packing>
			      <property name="left_attach">0</property>
			      <property name="right_attach">1</property>
			      <property name="top_attach">4</property>
			      <property name="bottom_attach">5</property>
			      <property name="x_options">fill</property>
			      <property name="y_options"></property>
			    </packing>
			  </child>
			</widget>
		      </child>
		    </widget>
		    <packing>
		      <property name="padding">0</property>
		      <property name="expand">True</property>
		      <property name="fill">True</property>
		    </packing>
		  </child>
		</widget>
		<packing>
		  <property name="padding">0</property>
		  <property name="expand">True</property>
		  <property name="fill">True</property>
		</packing>
	      </child>
	    </widget>
	    <packing>
	      <property name="tab_expand">False</property>
	      <property name="tab_fill">True</property>
	    </packing>
	  </child>

	  <child>
	    <widget class="GtkLabel" id="label141">
	      <property name="visible">True</property>
	      <property name="label" translatable="yes">intro</property>
	      <property name="use_underline">False</property>
	      <property name="use_markup">False</property>
	      <property name="justify">GTK_JUSTIFY_LEFT</property>
	      <property name="wrap">False</property>
	      <property name="selectable">False</property>
	      <property name="xalign">0.5</property>
	      <property name="yalign">0.5</property>
	      <property name="xpad">0</property>
	      <property name="ypad">0</property>
	      <property name="ellipsize">PANGO_ELLIPSIZE_NONE</property>
	      <property name="width_chars">-1</property>
	      <property name="single_line_mode">False</property>
	      <property name="angle">0</property>
	    </widget>
	    <packing>
	      <property name="type">tab</property>
	    </packing>
	  </child>

	  <child>
	    <widget class="GtkVBox" id="vbox24">
	      <property name="border_width">1</property>
	      <property name="visible">True</property>
	      <property name="homogeneous">False</property>
	      <property name="spacing">0</property>

	      <child>
		<widget class="GtkAlignment" id="alignment47">
		  <property name="visible">True</property>
		  <property name="xalign">0.5</property>
		  <property name="yalign">0.5</property>
		  <property name="xscale">1</property>
		  <property name="yscale">1</property>
		  <property name="top_padding">0</property>
		  <property name="bottom_padding">0</property>
		  <property name="left_padding">0</property>
		  <property name="right_padding">0</property>

		  <child>
		    <widget class="GtkEventBox" id="page1-title">
		      <property name="visible">True</property>
		      <property name="visible_window">True</property>
		      <property name="above_child">False</property>

		      <child>
			<widget class="GtkLabel" id="page1-title-label">
			  <property name="visible">True</property>
			  <property name="label" translatable="yes">&lt;span weight=&quot;heavy&quot; size=&quot;xx-large&quot; foreground=&quot;#FFF&quot;&gt;Naming your virtual system &lt;/span&gt;</property>
			  <property name="use_underline">False</property>
			  <property name="use_markup">True</property>
			  <property name="justify">GTK_JUSTIFY_FILL</property>
			  <property name="wrap">False</property>
			  <property name="selectable">False</property>
			  <property name="xalign">0</property>
			  <property name="yalign">0</property>
			  <property name="xpad">5</property>
			  <property name="ypad">6</property>
			  <property name="ellipsize">PANGO_ELLIPSIZE_NONE</property>
			  <property name="width_chars">-1</property>
			  <property name="single_line_mode">False</property>
			  <property name="angle">0</property>
			</widget>
		      </child>
		    </widget>
		  </child>
		</widget>
		<packing>
		  <property name="padding">0</property>
		  <property name="expand">False</property>
		  <property name="fill">True</property>
		</packing>
	      </child>

	      <child>
		<widget class="GtkVBox" id="vbox25">
		  <property name="visible">True</property>
		  <property name="homogeneous">False</property>
		  <property name="spacing">0</property>

		  <child>
		    <widget class="GtkLabel" id="label167">
		      <property name="visible">True</property>
		      <property name="label" translatable="yes">Please choose a name for your virtual system:</property>
		      <property name="use_underline">False</property>
		      <property name="use_markup">True</property>
		      <property name="justify">GTK_JUSTIFY_LEFT</property>
		      <property name="wrap">True</property>
		      <property name="selectable">False</property>
		      <property name="xalign">0</property>
		      <property name="yalign">0.5</property>
		      <property name="xpad">20</property>
		      <property name="ypad">10</property>
		      <property name="ellipsize">PANGO_ELLIPSIZE_NONE</property>
		      <property name="width_chars">-1</property>
		      <property name="single_line_mode">False</property>
		      <property name="angle">0</property>
		    </widget>
		    <packing>
		      <property name="padding">0</property>
		      <property name="expand">False</property>
		      <property name="fill">False</property>
		    </packing>
		  </child>

		  <child>
		    <widget class="GtkAlignment" id="alignment48">
		      <property name="visible">True</property>
		      <property name="xalign">0.5</property>
		      <property name="yalign">0.5</property>
		      <property name="xscale">1</property>
		      <property name="yscale">1</property>
		      <property name="top_padding">0</property>
		      <property name="bottom_padding">0</property>
		      <property name="left_padding">25</property>
		      <property name="right_padding">0</property>

		      <child>
			<widget class="GtkTable" id="table13">
			  <property name="visible">True</property>
			  <property name="n_rows">2</property>
			  <property name="n_columns">2</property>
			  <property name="homogeneous">False</property>
			  <property name="row_spacing">3</property>
			  <property name="column_spacing">4</property>

			  <child>
			    <widget class="GtkLabel" id="label173">
			      <property name="visible">True</property>
			      <property name="label" translatable="yes">System _Name:</property>
			      <property name="use_underline">True</property>
			      <property name="use_markup">True</property>
			      <property name="justify">GTK_JUSTIFY_RIGHT</property>
			      <property name="wrap">False</property>
			      <property name="selectable">False</property>
			      <property name="xalign">1</property>
			      <property name="yalign">0.5</property>
			      <property name="xpad">0</property>
			      <property name="ypad">0</property>
			      <property name="mnemonic_widget">create-vm-name</property>
			      <property name="ellipsize">PANGO_ELLIPSIZE_NONE</property>
			      <property name="width_chars">-1</property>
			      <property name="single_line_mode">False</property>
			      <property name="angle">0</property>
			    </widget>
			    <packing>
			      <property name="left_attach">0</property>
			      <property name="right_attach">1</property>
			      <property name="top_attach">0</property>
			      <property name="bottom_attach">1</property>
			      <property name="x_options">fill</property>
			      <property name="y_options"></property>
			    </packing>
			  </child>

			  <child>
			    <widget class="GtkHBox" id="hbox26">
			      <property name="visible">True</property>
			      <property name="homogeneous">False</property>
			      <property name="spacing">0</property>

			      <child>
				<widget class="GtkImage" id="image78">
				  <property name="visible">True</property>
				  <property name="icon_size">4</property>
				  <property name="icon_name">gtk-info</property>
				  <property name="xalign">0.5</property>
				  <property name="yalign">0.5</property>
				  <property name="xpad">0</property>
				  <property name="ypad">0</property>
				</widget>
				<packing>
				  <property name="padding">0</property>
				  <property name="expand">False</property>
				  <property name="fill">True</property>
				</packing>
			      </child>

			      <child>
				<widget class="GtkLabel" id="label174">
				  <property name="visible">True</property>
				  <property name="label" translatable="yes">&lt;b&gt;Example:&lt;/b&gt; system1</property>
				  <property name="use_underline">False</property>
				  <property name="use_markup">True</property>
				  <property name="justify">GTK_JUSTIFY_LEFT</property>
				  <property name="wrap">False</property>
				  <property name="selectable">False</property>
				  <property name="xalign">0.5</property>
				  <property name="yalign">0.5</property>
				  <property name="xpad">7</property>
				  <property name="ypad">0</property>
				  <property name="ellipsize">PANGO_ELLIPSIZE_NONE</property>
				  <property name="width_chars">-1</property>
				  <property name="single_line_mode">False</property>
				  <property name="angle">0</property>
				</widget>
				<packing>
				  <property name="padding">0</property>
				  <property name="expand">False</property>
				  <property name="fill">False</property>
				</packing>
			      </child>
			    </widget>
			    <packing>
			      <property name="left_attach">1</property>
			      <property name="right_attach">2</property>
			      <property name="top_attach">1</property>
			      <property name="bottom_attach">2</property>
			      <property name="x_options">fill</property>
			      <property name="y_options">fill</property>
			    </packing>
			  </child>

			  <child>
			    <widget class="GtkEntry" id="create-vm-name">
			      <property name="visible">True</property>
			      <property name="can_focus">True</property>
			      <property name="editable">True</property>
			      <property name="visibility">True</property>
			      <property name="max_length">50</property>
			      <property name="text" translatable="yes"></property>
			      <property name="has_frame">True</property>
			      <property name="invisible_char">•</property>
			      <property name="activates_default">False</property>
			      <signal name="focus_out_event" handler="on_create_vm_name_focus_out_event" last_modification_time="Wed, 09 Aug 2006 20:52:25 GMT"/>
			    </widget>
			    <packing>
			      <property name="left_attach">1</property>
			      <property name="right_attach">2</property>
			      <property name="top_attach">0</property>
			      <property name="bottom_attach">1</property>
			      <property name="y_options"></property>
			    </packing>
			  </child>
			</widget>
		      </child>
		    </widget>
		    <packing>
		      <property name="padding">0</property>
		      <property name="expand">True</property>
		      <property name="fill">True</property>
		    </packing>
		  </child>
		</widget>
		<packing>
		  <property name="padding">0</property>
		  <property name="expand">True</property>
		  <property name="fill">True</property>
		</packing>
	      </child>
	    </widget>
	    <packing>
	      <property name="tab_expand">False</property>
	      <property name="tab_fill">True</property>
	    </packing>
	  </child>

	  <child>
	    <widget class="GtkLabel" id="label142">
	      <property name="visible">True</property>
	      <property name="label" translatable="yes">step1</property>
	      <property name="use_underline">False</property>
	      <property name="use_markup">False</property>
	      <property name="justify">GTK_JUSTIFY_LEFT</property>
	      <property name="wrap">False</property>
	      <property name="selectable">False</property>
	      <property name="xalign">0.5</property>
	      <property name="yalign">0.5</property>
	      <property name="xpad">0</property>
	      <property name="ypad">0</property>
	      <property name="ellipsize">PANGO_ELLIPSIZE_NONE</property>
	      <property name="width_chars">-1</property>
	      <property name="single_line_mode">False</property>
	      <property name="angle">0</property>
	    </widget>
	    <packing>
	      <property name="type">tab</property>
	    </packing>
	  </child>

	  <child>
	    <widget class="GtkVBox" id="vbox26">
	      <property name="border_width">1</property>
	      <property name="visible">True</property>
	      <property name="homogeneous">False</property>
	      <property name="spacing">0</property>

	      <child>
		<widget class="GtkAlignment" id="alignment49">
		  <property name="visible">True</property>
		  <property name="xalign">0.5</property>
		  <property name="yalign">0.5</property>
		  <property name="xscale">1</property>
		  <property name="yscale">1</property>
		  <property name="top_padding">0</property>
		  <property name="bottom_padding">0</property>
		  <property name="left_padding">0</property>
		  <property name="right_padding">0</property>

		  <child>
		    <widget class="GtkEventBox" id="page2-title">
		      <property name="visible">True</property>
		      <property name="visible_window">True</property>
		      <property name="above_child">False</property>

		      <child>
			<widget class="GtkLabel" id="label175">
			  <property name="visible">True</property>
			  <property name="label" translatable="yes">&lt;span weight=&quot;heavy&quot; size=&quot;xx-large&quot; foreground=&quot;#FFF&quot;&gt;Choosing a virtualization method&lt;/span&gt;</property>
			  <property name="use_underline">False</property>
			  <property name="use_markup">True</property>
			  <property name="justify">GTK_JUSTIFY_FILL</property>
			  <property name="wrap">False</property>
			  <property name="selectable">False</property>
			  <property name="xalign">0</property>
			  <property name="yalign">0</property>
			  <property name="xpad">5</property>
			  <property name="ypad">6</property>
			  <property name="ellipsize">PANGO_ELLIPSIZE_NONE</property>
			  <property name="width_chars">-1</property>
			  <property name="single_line_mode">False</property>
			  <property name="angle">0</property>
			</widget>
		      </child>
		    </widget>
		  </child>
		</widget>
		<packing>
		  <property name="padding">0</property>
		  <property name="expand">False</property>
		  <property name="fill">True</property>
		</packing>
	      </child>

	      <child>
		<widget class="GtkVBox" id="vbox27">
		  <property name="visible">True</property>
		  <property name="homogeneous">False</property>
		  <property name="spacing">0</property>

		  <child>
		    <widget class="GtkLabel" id="label176">
		      <property name="visible">True</property>
		      <property name="label" translatable="yes">You will need to choose a virtualization method for your new system:</property>
		      <property name="use_underline">False</property>
		      <property name="use_markup">True</property>
		      <property name="justify">GTK_JUSTIFY_LEFT</property>
		      <property name="wrap">True</property>
		      <property name="selectable">False</property>
		      <property name="xalign">0</property>
		      <property name="yalign">0.5</property>
		      <property name="xpad">20</property>
		      <property name="ypad">10</property>
		      <property name="ellipsize">PANGO_ELLIPSIZE_NONE</property>
		      <property name="width_chars">-1</property>
		      <property name="single_line_mode">False</property>
		      <property name="angle">0</property>
		    </widget>
		    <packing>
		      <property name="padding">0</property>
		      <property name="expand">False</property>
		      <property name="fill">False</property>
		    </packing>
		  </child>

		  <child>
		    <widget class="GtkAlignment" id="alignment50">
		      <property name="visible">True</property>
		      <property name="xalign">0.5</property>
		      <property name="yalign">0.5</property>
		      <property name="xscale">1</property>
		      <property name="yscale">1</property>
		      <property name="top_padding">0</property>
		      <property name="bottom_padding">0</property>
		      <property name="left_padding">25</property>
		      <property name="right_padding">0</property>

		      <child>
			<widget class="GtkVBox" id="vbox49">
			  <property name="visible">True</property>
			  <property name="homogeneous">False</property>
			  <property name="spacing">0</property>

			  <child>
			    <widget class="GtkAlignment" id="alignment113">
			      <property name="visible">True</property>
			      <property name="xalign">0.5</property>
			      <property name="yalign">0</property>
			      <property name="xscale">1</property>
			      <property name="yscale">0</property>
			      <property name="top_padding">0</property>
			      <property name="bottom_padding">0</property>
			      <property name="left_padding">0</property>
			      <property name="right_padding">0</property>

			      <child>
				<widget class="GtkRadioButton" id="virt-method-pv">
				  <property name="visible">True</property>
				  <property name="can_focus">True</property>
				  <property name="label" translatable="yes">_Paravirtualized:</property>
				  <property name="use_underline">True</property>
				  <property name="relief">GTK_RELIEF_NORMAL</property>
				  <property name="focus_on_click">True</property>
				  <property name="active">True</property>
				  <property name="inconsistent">False</property>
				  <property name="draw_indicator">True</property>
				  <signal name="toggled" handler="on_virt_method_toggled" last_modification_time="Wed, 09 Aug 2006 21:30:22 GMT"/>
				</widget>
			      </child>
			    </widget>
			    <packing>
			      <property name="padding">0</property>
			      <property name="expand">True</property>
			      <property name="fill">True</property>
			    </packing>
			  </child>

			  <child>
			    <widget class="GtkLabel" id="label296">
			      <property name="visible">True</property>
			      <property name="label" translatable="yes">Lightweight method of virtualizing machines. Limits operating system choices because the OS must be specially modified to support paravirtualization. Better performance than fully virtualized systems.</property>
			      <property name="use_underline">False</property>
			      <property name="use_markup">True</property>
			      <property name="justify">GTK_JUSTIFY_LEFT</property>
			      <property name="wrap">True</property>
			      <property name="selectable">False</property>
			      <property name="xalign">0</property>
			      <property name="yalign">0.5</property>
			      <property name="xpad">21</property>
			      <property name="ypad">0</property>
			      <property name="ellipsize">PANGO_ELLIPSIZE_NONE</property>
			      <property name="width_chars">-1</property>
			      <property name="single_line_mode">False</property>
			      <property name="angle">0</property>
			    </widget>
			    <packing>
			      <property name="padding">0</property>
			      <property name="expand">False</property>
			      <property name="fill">False</property>
			    </packing>
			  </child>

			  <child>
			    <widget class="GtkAlignment" id="alignment114">
			      <property name="visible">True</property>
			      <property name="xalign">0.5</property>
			      <property name="yalign">0</property>
			      <property name="xscale">1</property>
			      <property name="yscale">0</property>
			      <property name="top_padding">5</property>
			      <property name="bottom_padding">0</property>
			      <property name="left_padding">0</property>
			      <property name="right_padding">0</property>

			      <child>
				<widget class="GtkRadioButton" id="virt-method-fv">
				  <property name="visible">True</property>
				  <property name="can_focus">True</property>
				  <property name="label" translatable="yes">_Fully Virtualized:</property>
				  <property name="use_underline">True</property>
				  <property name="relief">GTK_RELIEF_NORMAL</property>
				  <property name="focus_on_click">True</property>
				  <property name="active">False</property>
				  <property name="inconsistent">False</property>
				  <property name="draw_indicator">True</property>
				  <property name="group">virt-method-pv</property>
				  <signal name="toggled" handler="on_virt_method_toggled" last_modification_time="Wed, 09 Aug 2006 21:30:36 GMT"/>
				</widget>
			      </child>
			    </widget>
			    <packing>
			      <property name="padding">0</property>
			      <property name="expand">True</property>
			      <property name="fill">True</property>
			    </packing>
			  </child>

			  <child>
			    <widget class="GtkLabel" id="label297">
			      <property name="visible">True</property>
			      <property name="label" translatable="yes">Involves hardware simulation, allowing for a greater range of operating systems (does not require OS modification). Slower than paravirtualized systems.</property>
			      <property name="use_underline">False</property>
			      <property name="use_markup">True</property>
			      <property name="justify">GTK_JUSTIFY_LEFT</property>
			      <property name="wrap">True</property>
			      <property name="selectable">False</property>
			      <property name="xalign">0</property>
			      <property name="yalign">0.5</property>
			      <property name="xpad">21</property>
			      <property name="ypad">0</property>
			      <property name="ellipsize">PANGO_ELLIPSIZE_NONE</property>
			      <property name="width_chars">-1</property>
			      <property name="single_line_mode">False</property>
			      <property name="angle">0</property>
			    </widget>
			    <packing>
			      <property name="padding">0</property>
			      <property name="expand">False</property>
			      <property name="fill">False</property>
			    </packing>
			  </child>
			</widget>
		      </child>
		    </widget>
		    <packing>
		      <property name="padding">0</property>
		      <property name="expand">False</property>
		      <property name="fill">True</property>
		    </packing>
		  </child>
		</widget>
		<packing>
		  <property name="padding">0</property>
		  <property name="expand">True</property>
		  <property name="fill">True</property>
		</packing>
	      </child>
	    </widget>
	    <packing>
	      <property name="tab_expand">False</property>
	      <property name="tab_fill">True</property>
	    </packing>
	  </child>

	  <child>
	    <widget class="GtkLabel" id="label143">
	      <property name="visible">True</property>
	      <property name="label" translatable="yes">step2</property>
	      <property name="use_underline">False</property>
	      <property name="use_markup">False</property>
	      <property name="justify">GTK_JUSTIFY_LEFT</property>
	      <property name="wrap">False</property>
	      <property name="selectable">False</property>
	      <property name="xalign">0.5</property>
	      <property name="yalign">0.5</property>
	      <property name="xpad">0</property>
	      <property name="ypad">0</property>
	      <property name="ellipsize">PANGO_ELLIPSIZE_NONE</property>
	      <property name="width_chars">-1</property>
	      <property name="single_line_mode">False</property>
	      <property name="angle">0</property>
	    </widget>
	    <packing>
	      <property name="type">tab</property>
	    </packing>
	  </child>

	  <child>
	    <widget class="GtkVBox" id="vbox28">
	      <property name="border_width">1</property>
	      <property name="visible">True</property>
	      <property name="homogeneous">False</property>
	      <property name="spacing">0</property>

	      <child>
		<widget class="GtkAlignment" id="alignment53">
		  <property name="visible">True</property>
		  <property name="xalign">0.5</property>
		  <property name="yalign">0.5</property>
		  <property name="xscale">1</property>
		  <property name="yscale">1</property>
		  <property name="top_padding">0</property>
		  <property name="bottom_padding">0</property>
		  <property name="left_padding">0</property>
		  <property name="right_padding">0</property>

		  <child>
		    <widget class="GtkEventBox" id="page3-title">
		      <property name="visible">True</property>
		      <property name="visible_window">True</property>
		      <property name="above_child">False</property>

		      <child>
			<widget class="GtkLabel" id="label185">
			  <property name="visible">True</property>
			  <property name="label" translatable="yes">&lt;span weight=&quot;heavy&quot; size=&quot;xx-large&quot; foreground=&quot;#FFF&quot;&gt;Locating installation media&lt;/span&gt;</property>
			  <property name="use_underline">False</property>
			  <property name="use_markup">True</property>
			  <property name="justify">GTK_JUSTIFY_FILL</property>
			  <property name="wrap">False</property>
			  <property name="selectable">False</property>
			  <property name="xalign">0</property>
			  <property name="yalign">0</property>
			  <property name="xpad">5</property>
			  <property name="ypad">6</property>
			  <property name="ellipsize">PANGO_ELLIPSIZE_NONE</property>
			  <property name="width_chars">-1</property>
			  <property name="single_line_mode">False</property>
			  <property name="angle">0</property>
			</widget>
		      </child>
		    </widget>
		  </child>
		</widget>
		<packing>
		  <property name="padding">0</property>
		  <property name="expand">False</property>
		  <property name="fill">True</property>
		</packing>
	      </child>

	      <child>
		<widget class="GtkVBox" id="vbox29">
		  <property name="visible">True</property>
		  <property name="homogeneous">False</property>
		  <property name="spacing">0</property>

		  <child>
		    <widget class="GtkLabel" id="label186">
		      <property name="visible">True</property>
		      <property name="label" translatable="yes">Please indicate where installation media is available for the operating system you would like to install on this &lt;b&gt;fully virtualized&lt;/b&gt; virtual system:</property>
		      <property name="use_underline">False</property>
		      <property name="use_markup">True</property>
		      <property name="justify">GTK_JUSTIFY_LEFT</property>
		      <property name="wrap">True</property>
		      <property name="selectable">False</property>
		      <property name="xalign">0</property>
		      <property name="yalign">0.5</property>
		      <property name="xpad">20</property>
		      <property name="ypad">10</property>
		      <property name="ellipsize">PANGO_ELLIPSIZE_NONE</property>
		      <property name="width_chars">-1</property>
		      <property name="single_line_mode">False</property>
		      <property name="angle">0</property>
		    </widget>
		    <packing>
		      <property name="padding">0</property>
		      <property name="expand">False</property>
		      <property name="fill">False</property>
		    </packing>
		  </child>

		  <child>
		    <widget class="GtkAlignment" id="alignment54">
		      <property name="visible">True</property>
		      <property name="xalign">0.5</property>
		      <property name="yalign">0.5</property>
		      <property name="xscale">1</property>
		      <property name="yscale">1</property>
		      <property name="top_padding">0</property>
		      <property name="bottom_padding">0</property>
		      <property name="left_padding">25</property>
		      <property name="right_padding">0</property>

		      <child>
			<widget class="GtkTable" id="table15">
			  <property name="visible">True</property>
			  <property name="n_rows">5</property>
			  <property name="n_columns">3</property>
			  <property name="homogeneous">False</property>
			  <property name="row_spacing">2</property>
			  <property name="column_spacing">0</property>

			  <child>
			    <widget class="GtkAlignment" id="alignment56">
			      <property name="visible">True</property>
			      <property name="xalign">0.5</property>
			      <property name="yalign">0</property>
			      <property name="xscale">1</property>
			      <property name="yscale">0</property>
			      <property name="top_padding">0</property>
			      <property name="bottom_padding">0</property>
			      <property name="left_padding">0</property>
			      <property name="right_padding">0</property>

			      <child>
				<placeholder/>
			      </child>
			    </widget>
			    <packing>
			      <property name="left_attach">0</property>
			      <property name="right_attach">1</property>
			      <property name="top_attach">1</property>
			      <property name="bottom_attach">2</property>
			      <property name="x_options">fill</property>
			      <property name="y_options">fill</property>
			    </packing>
			  </child>

			  <child>
			    <widget class="GtkAlignment" id="alignment55">
			      <property name="visible">True</property>
			      <property name="xalign">0.5</property>
			      <property name="yalign">0</property>
			      <property name="xscale">1</property>
			      <property name="yscale">0</property>
			      <property name="top_padding">0</property>
			      <property name="bottom_padding">0</property>
			      <property name="left_padding">0</property>
			      <property name="right_padding">0</property>

			      <child>
				<widget class="GtkRadioButton" id="media-iso-image">
				  <property name="visible">True</property>
				  <property name="can_focus">True</property>
				  <property name="label" translatable="yes">_ISO Image Location:</property>
				  <property name="use_underline">True</property>
				  <property name="relief">GTK_RELIEF_NORMAL</property>
				  <property name="focus_on_click">True</property>
				  <property name="active">True</property>
				  <property name="inconsistent">False</property>
				  <property name="draw_indicator">True</property>
				  <signal name="toggled" handler="on_media_toggled" last_modification_time="Wed, 09 Aug 2006 21:54:33 GMT"/>
				</widget>
			      </child>
			    </widget>
			    <packing>
			      <property name="left_attach">0</property>
			      <property name="right_attach">2</property>
			      <property name="top_attach">0</property>
			      <property name="bottom_attach">1</property>
			      <property name="x_options">fill</property>
			      <property name="y_options">fill</property>
			    </packing>
			  </child>

			  <child>
			    <widget class="GtkAlignment" id="alignment57">
			      <property name="visible">True</property>
			      <property name="xalign">0.5</property>
			      <property name="yalign">0</property>
			      <property name="xscale">1</property>
			      <property name="yscale">0</property>
			      <property name="top_padding">0</property>
			      <property name="bottom_padding">0</property>
			      <property name="left_padding">0</property>
			      <property name="right_padding">0</property>

			      <child>
				<widget class="GtkRadioButton" id="media-physical">
				  <property name="visible">True</property>
				  <property name="can_focus">True</property>
				  <property name="label" translatable="yes">_CD-ROM or DVD:</property>
				  <property name="use_underline">True</property>
				  <property name="relief">GTK_RELIEF_NORMAL</property>
				  <property name="focus_on_click">True</property>
				  <property name="active">False</property>
				  <property name="inconsistent">False</property>
				  <property name="draw_indicator">True</property>
				  <property name="group">media-iso-image</property>
				  <signal name="toggled" handler="on_media_toggled" last_modification_time="Wed, 09 Aug 2006 21:54:24 GMT"/>
				</widget>
			      </child>
			    </widget>
			    <packing>
			      <property name="left_attach">0</property>
			      <property name="right_attach">3</property>
			      <property name="top_attach">3</property>
			      <property name="bottom_attach">4</property>
			      <property name="x_options">fill</property>
			      <property name="y_options">fill</property>
			    </packing>
			  </child>

			  <child>
			    <widget class="GtkHBox" id="fv-iso-location-box">
			      <property name="visible">True</property>
			      <property name="homogeneous">False</property>
			      <property name="spacing">0</property>

			      <child>
				<widget class="GtkEntry" id="fv-iso-location">
				  <property name="visible">True</property>
				  <property name="can_focus">True</property>
				  <property name="editable">True</property>
				  <property name="visibility">True</property>
				  <property name="max_length">0</property>
				  <property name="text" translatable="yes"></property>
				  <property name="has_frame">True</property>
				  <property name="invisible_char">•</property>
				  <property name="activates_default">False</property>
				  <signal name="focus_out_event" handler="on_fv_iso_location_focus_out_event" last_modification_time="Thu, 10 Aug 2006 16:18:55 GMT"/>
				</widget>
				<packing>
				  <property name="padding">0</property>
				  <property name="expand">True</property>
				  <property name="fill">True</property>
				</packing>
			      </child>

			      <child>
				<widget class="GtkButton" id="fv-iso-location-browse">
				  <property name="visible">True</property>
				  <property name="can_focus">True</property>
				  <property name="label" translatable="yes">_Browse...</property>
				  <property name="use_underline">True</property>
				  <property name="relief">GTK_RELIEF_NORMAL</property>
				  <property name="focus_on_click">True</property>
				  <signal name="clicked" handler="on_fv_iso_location_browse_clicked" last_modification_time="Thu, 10 Aug 2006 15:47:24 GMT"/>
				</widget>
				<packing>
				  <property name="padding">0</property>
				  <property name="expand">False</property>
				  <property name="fill">False</property>
				</packing>
			      </child>
			    </widget>
			    <packing>
			      <property name="left_attach">2</property>
			      <property name="right_attach">3</property>
			      <property name="top_attach">1</property>
			      <property name="bottom_attach">2</property>
			      <property name="x_options">fill</property>
			      <property name="y_options">fill</property>
			    </packing>
			  </child>

			  <child>
			    <widget class="GtkLabel" id="label189">
			      <property name="visible">True</property>
			      <property name="label" translatable="yes">ISO _Location:</property>
			      <property name="use_underline">True</property>
			      <property name="use_markup">False</property>
			      <property name="justify">GTK_JUSTIFY_LEFT</property>
			      <property name="wrap">False</property>
			      <property name="selectable">False</property>
			      <property name="xalign">1</property>
			      <property name="yalign">0.5</property>
			      <property name="xpad">0</property>
			      <property name="ypad">0</property>
			      <property name="ellipsize">PANGO_ELLIPSIZE_NONE</property>
			      <property name="width_chars">-1</property>
			      <property name="single_line_mode">False</property>
			      <property name="angle">0</property>
			    </widget>
			    <packing>
			      <property name="left_attach">1</property>
			      <property name="right_attach">2</property>
			      <property name="top_attach">1</property>
			      <property name="bottom_attach">2</property>
			      <property name="x_padding">3</property>
			      <property name="x_options">fill</property>
			      <property name="y_options"></property>
			    </packing>
			  </child>

			  <child>
			    <widget class="GtkLabel" id="label299">
			      <property name="visible">True</property>
			      <property name="label" translatable="yes"></property>
			      <property name="use_underline">False</property>
			      <property name="use_markup">False</property>
			      <property name="justify">GTK_JUSTIFY_LEFT</property>
			      <property name="wrap">False</property>
			      <property name="selectable">False</property>
			      <property name="xalign">0</property>
			      <property name="yalign">0.5</property>
			      <property name="xpad">0</property>
			      <property name="ypad">0</property>
			      <property name="ellipsize">PANGO_ELLIPSIZE_NONE</property>
			      <property name="width_chars">-1</property>
			      <property name="single_line_mode">False</property>
			      <property name="angle">0</property>
			    </widget>
			    <packing>
			      <property name="left_attach">1</property>
			      <property name="right_attach">2</property>
			      <property name="top_attach">2</property>
			      <property name="bottom_attach">3</property>
			      <property name="x_options">fill</property>
			      <property name="y_options"></property>
			    </packing>
			  </child>

			  <child>
			    <widget class="GtkHBox" id="hbox44">
			      <property name="visible">True</property>
			      <property name="homogeneous">False</property>
			      <property name="spacing">0</property>

			      <child>
				<widget class="GtkLabel" id="label304">
				  <property name="visible">True</property>
				  <property name="label" translatable="yes">_Path to install media:</property>
				  <property name="use_underline">True</property>
				  <property name="use_markup">False</property>
				  <property name="justify">GTK_JUSTIFY_LEFT</property>
				  <property name="wrap">False</property>
				  <property name="selectable">False</property>
				  <property name="xalign">0.5</property>
				  <property name="yalign">0.5</property>
				  <property name="xpad">5</property>
				  <property name="ypad">0</property>
				  <property name="ellipsize">PANGO_ELLIPSIZE_NONE</property>
				  <property name="width_chars">-1</property>
				  <property name="single_line_mode">False</property>
				  <property name="angle">0</property>
				</widget>
				<packing>
				  <property name="padding">0</property>
				  <property name="expand">False</property>
				  <property name="fill">False</property>
				</packing>
			      </child>

			      <child>
				<widget class="GtkComboBox" id="cd-path">
				  <property name="visible">True</property>
				  <property name="add_tearoffs">False</property>
				  <property name="focus_on_click">True</property>
				  <signal name="changed" handler="on_cd_path_changed" last_modification_time="Wed, 23 Aug 2006 20:46:09 GMT"/>
				</widget>
				<packing>
				  <property name="padding">0</property>
				  <property name="expand">True</property>
				  <property name="fill">True</property>
				</packing>
			      </child>
			    </widget>
			    <packing>
			      <property name="left_attach">1</property>
			      <property name="right_attach">3</property>
			      <property name="top_attach">4</property>
			      <property name="bottom_attach">5</property>
			      <property name="x_options">fill</property>
			    </packing>
			  </child>
			</widget>
		      </child>
		    </widget>
		    <packing>
		      <property name="padding">0</property>
		      <property name="expand">False</property>
		      <property name="fill">True</property>
		    </packing>
		  </child>
		</widget>
		<packing>
		  <property name="padding">0</property>
		  <property name="expand">True</property>
		  <property name="fill">True</property>
		</packing>
	      </child>
	    </widget>
	    <packing>
	      <property name="tab_expand">False</property>
	      <property name="tab_fill">True</property>
	    </packing>
	  </child>

	  <child>
	    <widget class="GtkLabel" id="label144">
	      <property name="visible">True</property>
	      <property name="label" translatable="yes">step3</property>
	      <property name="use_underline">False</property>
	      <property name="use_markup">False</property>
	      <property name="justify">GTK_JUSTIFY_LEFT</property>
	      <property name="wrap">False</property>
	      <property name="selectable">False</property>
	      <property name="xalign">0.5</property>
	      <property name="yalign">0.5</property>
	      <property name="xpad">0</property>
	      <property name="ypad">0</property>
	      <property name="ellipsize">PANGO_ELLIPSIZE_NONE</property>
	      <property name="width_chars">-1</property>
	      <property name="single_line_mode">False</property>
	      <property name="angle">0</property>
	    </widget>
	    <packing>
	      <property name="type">tab</property>
	    </packing>
	  </child>

	  <child>
	    <widget class="GtkVBox" id="vbox32">
	      <property name="border_width">1</property>
	      <property name="visible">True</property>
	      <property name="homogeneous">False</property>
	      <property name="spacing">0</property>

	      <child>
		<widget class="GtkAlignment" id="alignment69">
		  <property name="visible">True</property>
		  <property name="xalign">0.5</property>
		  <property name="yalign">0.5</property>
		  <property name="xscale">1</property>
		  <property name="yscale">1</property>
		  <property name="top_padding">0</property>
		  <property name="bottom_padding">0</property>
		  <property name="left_padding">0</property>
		  <property name="right_padding">0</property>

		  <child>
		    <widget class="GtkEventBox" id="page3a-title">
		      <property name="visible">True</property>
		      <property name="visible_window">True</property>
		      <property name="above_child">False</property>

		      <child>
			<widget class="GtkLabel" id="label203">
			  <property name="visible">True</property>
			  <property name="label" translatable="yes">&lt;span weight=&quot;heavy&quot; size=&quot;xx-large&quot; foreground=&quot;#FFF&quot;&gt;Locating installation media&lt;/span&gt;</property>
			  <property name="use_underline">False</property>
			  <property name="use_markup">True</property>
			  <property name="justify">GTK_JUSTIFY_FILL</property>
			  <property name="wrap">False</property>
			  <property name="selectable">False</property>
			  <property name="xalign">0</property>
			  <property name="yalign">0</property>
			  <property name="xpad">5</property>
			  <property name="ypad">6</property>
			  <property name="ellipsize">PANGO_ELLIPSIZE_NONE</property>
			  <property name="width_chars">-1</property>
			  <property name="single_line_mode">False</property>
			  <property name="angle">0</property>
			</widget>
		      </child>
		    </widget>
		  </child>
		</widget>
		<packing>
		  <property name="padding">0</property>
		  <property name="expand">False</property>
		  <property name="fill">True</property>
		</packing>
	      </child>

	      <child>
		<widget class="GtkVBox" id="vbox33">
		  <property name="visible">True</property>
		  <property name="homogeneous">False</property>
		  <property name="spacing">0</property>

		  <child>
		    <widget class="GtkLabel" id="label205">
		      <property name="visible">True</property>
		      <property name="label" translatable="yes">Please indicate where installation media is available for the operating system you would like to install on this &lt;b&gt;paravirtualized&lt;/b&gt; virtual system. Optionally you can provide the URL for a kickstart file that describes your system:</property>
		      <property name="use_underline">False</property>
		      <property name="use_markup">True</property>
		      <property name="justify">GTK_JUSTIFY_LEFT</property>
		      <property name="wrap">True</property>
		      <property name="selectable">False</property>
		      <property name="xalign">0</property>
		      <property name="yalign">0.5</property>
		      <property name="xpad">20</property>
		      <property name="ypad">10</property>
		      <property name="ellipsize">PANGO_ELLIPSIZE_NONE</property>
		      <property name="width_chars">-1</property>
		      <property name="single_line_mode">False</property>
		      <property name="angle">0</property>
		    </widget>
		    <packing>
		      <property name="padding">0</property>
		      <property name="expand">False</property>
		      <property name="fill">False</property>
		    </packing>
		  </child>

		  <child>
		    <widget class="GtkAlignment" id="alignment71">
		      <property name="visible">True</property>
		      <property name="xalign">0.5</property>
		      <property name="yalign">0.5</property>
		      <property name="xscale">1</property>
		      <property name="yscale">1</property>
		      <property name="top_padding">0</property>
		      <property name="bottom_padding">0</property>
		      <property name="left_padding">25</property>
		      <property name="right_padding">15</property>

		      <child>
			<widget class="GtkTable" id="table21">
			  <property name="visible">True</property>
			  <property name="n_rows">5</property>
			  <property name="n_columns">3</property>
			  <property name="homogeneous">False</property>
			  <property name="row_spacing">2</property>
			  <property name="column_spacing">0</property>

			  <child>
			    <widget class="GtkAlignment" id="alignment73">
			      <property name="visible">True</property>
			      <property name="xalign">0.5</property>
			      <property name="yalign">0</property>
			      <property name="xscale">1</property>
			      <property name="yscale">0</property>
			      <property name="top_padding">0</property>
			      <property name="bottom_padding">0</property>
			      <property name="left_padding">0</property>
			      <property name="right_padding">0</property>

			      <child>
				<placeholder/>
			      </child>
			    </widget>
			    <packing>
			      <property name="left_attach">0</property>
			      <property name="right_attach">1</property>
			      <property name="top_attach">0</property>
			      <property name="bottom_attach">1</property>
			      <property name="x_options">fill</property>
			      <property name="y_options">fill</property>
			    </packing>
			  </child>

			  <child>
			    <widget class="GtkLabel" id="label212">
			      <property name="visible">True</property>
			      <property name="label" translatable="yes">Install Media _URL:</property>
			      <property name="use_underline">True</property>
			      <property name="use_markup">True</property>
			      <property name="justify">GTK_JUSTIFY_LEFT</property>
			      <property name="wrap">False</property>
			      <property name="selectable">False</property>
			      <property name="xalign">0</property>
			      <property name="yalign">0.5</property>
			      <property name="xpad">4</property>
			      <property name="ypad">0</property>
			      <property name="mnemonic_widget">pv-media-url</property>
			      <property name="ellipsize">PANGO_ELLIPSIZE_NONE</property>
			      <property name="width_chars">-1</property>
			      <property name="single_line_mode">False</property>
			      <property name="angle">0</property>
			    </widget>
			    <packing>
			      <property name="left_attach">1</property>
			      <property name="right_attach">2</property>
			      <property name="top_attach">0</property>
			      <property name="bottom_attach">1</property>
			      <property name="x_options">fill</property>
			      <property name="y_options"></property>
			    </packing>
			  </child>

			  <child>
			    <widget class="GtkHBox" id="hbox31">
			      <property name="visible">True</property>
			      <property name="homogeneous">False</property>
			      <property name="spacing">0</property>

			      <child>
				<widget class="GtkImage" id="image82">
				  <property name="visible">True</property>
				  <property name="icon_size">4</property>
				  <property name="icon_name">gtk-info</property>
				  <property name="xalign">0.5</property>
				  <property name="yalign">0.5</property>
				  <property name="xpad">0</property>
				  <property name="ypad">0</property>
				</widget>
				<packing>
				  <property name="padding">0</property>
				  <property name="expand">False</property>
				  <property name="fill">True</property>
				</packing>
			      </child>

			      <child>
				<widget class="GtkLabel" id="label213">
				  <property name="visible">True</property>
				  <property name="label" translatable="yes">&lt;small&gt;&lt;b&gt;Example:&lt;/b&gt; http://servername.example.com/distro/i386/tree&lt;/small&gt;</property>
				  <property name="use_underline">False</property>
				  <property name="use_markup">True</property>
				  <property name="justify">GTK_JUSTIFY_LEFT</property>
				  <property name="wrap">False</property>
				  <property name="selectable">False</property>
				  <property name="xalign">0.5</property>
				  <property name="yalign">0.5</property>
				  <property name="xpad">7</property>
				  <property name="ypad">0</property>
				  <property name="ellipsize">PANGO_ELLIPSIZE_NONE</property>
				  <property name="width_chars">-1</property>
				  <property name="single_line_mode">False</property>
				  <property name="angle">0</property>
				</widget>
				<packing>
				  <property name="padding">0</property>
				  <property name="expand">False</property>
				  <property name="fill">False</property>
				</packing>
			      </child>
			    </widget>
			    <packing>
			      <property name="left_attach">2</property>
			      <property name="right_attach">3</property>
			      <property name="top_attach">1</property>
			      <property name="bottom_attach">2</property>
			      <property name="x_options">fill</property>
			    </packing>
			  </child>

			  <child>
			    <widget class="GtkLabel" id="label214">
			      <property name="visible">True</property>
			      <property name="label" translatable="yes">Kickstart U_RL:</property>
			      <property name="use_underline">True</property>
			      <property name="use_markup">True</property>
			      <property name="justify">GTK_JUSTIFY_LEFT</property>
			      <property name="wrap">False</property>
			      <property name="selectable">False</property>
			      <property name="xalign">1</property>
			      <property name="yalign">0.5</property>
			      <property name="xpad">4</property>
			      <property name="ypad">0</property>
			      <property name="mnemonic_widget">pv-ks-url</property>
			      <property name="ellipsize">PANGO_ELLIPSIZE_NONE</property>
			      <property name="width_chars">-1</property>
			      <property name="single_line_mode">False</property>
			      <property name="angle">0</property>
			    </widget>
			    <packing>
			      <property name="left_attach">1</property>
			      <property name="right_attach">2</property>
			      <property name="top_attach">3</property>
			      <property name="bottom_attach">4</property>
			      <property name="x_options">fill</property>
			      <property name="y_options"></property>
			    </packing>
			  </child>

			  <child>
			    <widget class="GtkHBox" id="hbox32">
			      <property name="visible">True</property>
			      <property name="homogeneous">False</property>
			      <property name="spacing">0</property>

			      <child>
				<widget class="GtkImage" id="image83">
				  <property name="visible">True</property>
				  <property name="icon_size">4</property>
				  <property name="icon_name">gtk-info</property>
				  <property name="xalign">0.5</property>
				  <property name="yalign">0.5</property>
				  <property name="xpad">0</property>
				  <property name="ypad">0</property>
				</widget>
				<packing>
				  <property name="padding">0</property>
				  <property name="expand">False</property>
				  <property name="fill">True</property>
				</packing>
			      </child>

			      <child>
				<widget class="GtkLabel" id="label215">
				  <property name="visible">True</property>
				  <property name="label" translatable="yes">&lt;small&gt;&lt;b&gt;Example:&lt;/b&gt; ftp://hostname.example.com/ks/ks.cfg&lt;/small&gt;</property>
				  <property name="use_underline">False</property>
				  <property name="use_markup">True</property>
				  <property name="justify">GTK_JUSTIFY_LEFT</property>
				  <property name="wrap">False</property>
				  <property name="selectable">False</property>
				  <property name="xalign">0.5</property>
				  <property name="yalign">0.5</property>
				  <property name="xpad">7</property>
				  <property name="ypad">0</property>
				  <property name="ellipsize">PANGO_ELLIPSIZE_NONE</property>
				  <property name="width_chars">-1</property>
				  <property name="single_line_mode">False</property>
				  <property name="angle">0</property>
				</widget>
				<packing>
				  <property name="padding">0</property>
				  <property name="expand">False</property>
				  <property name="fill">False</property>
				</packing>
			      </child>
			    </widget>
			    <packing>
			      <property name="left_attach">2</property>
			      <property name="right_attach">3</property>
			      <property name="top_attach">4</property>
			      <property name="bottom_attach">5</property>
			      <property name="x_options">fill</property>
			    </packing>
			  </child>

			  <child>
			    <widget class="GtkAlignment" id="alignment74">
			      <property name="visible">True</property>
			      <property name="xalign">0.5</property>
			      <property name="yalign">0</property>
			      <property name="xscale">1</property>
			      <property name="yscale">0</property>
			      <property name="top_padding">0</property>
			      <property name="bottom_padding">0</property>
			      <property name="left_padding">0</property>
			      <property name="right_padding">0</property>

			      <child>
				<placeholder/>
			      </child>
			    </widget>
			    <packing>
			      <property name="left_attach">0</property>
			      <property name="right_attach">3</property>
			      <property name="top_attach">2</property>
			      <property name="bottom_attach">3</property>
			      <property name="x_options">fill</property>
			      <property name="y_options">fill</property>
			    </packing>
			  </child>

			  <child>
			    <widget class="GtkAlignment" id="alignment116">
			      <property name="visible">True</property>
			      <property name="xalign">0</property>
			      <property name="yalign">0.5</property>
			      <property name="xscale">1</property>
			      <property name="yscale">1</property>
			      <property name="top_padding">0</property>
			      <property name="bottom_padding">0</property>
			      <property name="left_padding">0</property>
			      <property name="right_padding">0</property>

			      <child>
				<widget class="GtkEntry" id="pv-ks-url">
				  <property name="visible">True</property>
				  <property name="can_focus">True</property>
				  <property name="editable">True</property>
				  <property name="visibility">True</property>
				  <property name="max_length">0</property>
				  <property name="text" translatable="yes"></property>
				  <property name="has_frame">True</property>
				  <property name="invisible_char">•</property>
				  <property name="activates_default">False</property>
				  <signal name="focus_out_event" handler="on_pv_ks_url_focus_out_event" last_modification_time="Thu, 10 Aug 2006 16:23:34 GMT"/>
				</widget>
			      </child>
			    </widget>
			    <packing>
			      <property name="left_attach">2</property>
			      <property name="right_attach">3</property>
			      <property name="top_attach">3</property>
			      <property name="bottom_attach">4</property>
			      <property name="x_options">fill</property>
			      <property name="y_options"></property>
			    </packing>
			  </child>

			  <child>
			    <widget class="GtkAlignment" id="alignment115">
			      <property name="visible">True</property>
			      <property name="xalign">0</property>
			      <property name="yalign">0.5</property>
			      <property name="xscale">1</property>
			      <property name="yscale">1</property>
			      <property name="top_padding">0</property>
			      <property name="bottom_padding">0</property>
			      <property name="left_padding">0</property>
			      <property name="right_padding">0</property>

			      <child>
				<widget class="GtkEntry" id="pv-media-url">
				  <property name="visible">True</property>
				  <property name="can_focus">True</property>
				  <property name="has_focus">True</property>
				  <property name="editable">True</property>
				  <property name="visibility">True</property>
				  <property name="max_length">0</property>
				  <property name="text" translatable="yes"></property>
				  <property name="has_frame">True</property>
				  <property name="invisible_char">•</property>
				  <property name="activates_default">False</property>
				  <signal name="focus_out_event" handler="on_pv_media_url_focus_out_event" last_modification_time="Thu, 10 Aug 2006 16:20:58 GMT"/>
				</widget>
			      </child>
			    </widget>
			    <packing>
			      <property name="left_attach">2</property>
			      <property name="right_attach">3</property>
			      <property name="top_attach">0</property>
			      <property name="bottom_attach">1</property>
			      <property name="x_options">fill</property>
			      <property name="y_options"></property>
			    </packing>
			  </child>
			</widget>
		      </child>
		    </widget>
		    <packing>
		      <property name="padding">0</property>
		      <property name="expand">False</property>
		      <property name="fill">True</property>
		    </packing>
		  </child>
		</widget>
		<packing>
		  <property name="padding">0</property>
		  <property name="expand">True</property>
		  <property name="fill">True</property>
		</packing>
	      </child>
	    </widget>
	    <packing>
	      <property name="tab_expand">False</property>
	      <property name="tab_fill">True</property>
	    </packing>
	  </child>

	  <child>
	    <widget class="GtkLabel" id="step3a">
	      <property name="visible">True</property>
	      <property name="label" translatable="yes">step3a</property>
	      <property name="use_underline">False</property>
	      <property name="use_markup">False</property>
	      <property name="justify">GTK_JUSTIFY_LEFT</property>
	      <property name="wrap">False</property>
	      <property name="selectable">False</property>
	      <property name="xalign">0.5</property>
	      <property name="yalign">0.5</property>
	      <property name="xpad">0</property>
	      <property name="ypad">0</property>
	      <property name="ellipsize">PANGO_ELLIPSIZE_NONE</property>
	      <property name="width_chars">-1</property>
	      <property name="single_line_mode">False</property>
	      <property name="angle">0</property>
	    </widget>
	    <packing>
	      <property name="type">tab</property>
	    </packing>
	  </child>

	  <child>
	    <widget class="GtkVBox" id="vbox34">
	      <property name="border_width">1</property>
	      <property name="visible">True</property>
	      <property name="homogeneous">False</property>
	      <property name="spacing">0</property>

	      <child>
		<widget class="GtkEventBox" id="page4-title">
		  <property name="visible">True</property>
		  <property name="visible_window">True</property>
		  <property name="above_child">False</property>

		  <child>
		    <widget class="GtkLabel" id="label216">
		      <property name="visible">True</property>
		      <property name="label" translatable="yes">&lt;span weight=&quot;heavy&quot; size=&quot;xx-large&quot; foreground=&quot;#FFF&quot;&gt;Assigning storage space&lt;/span&gt;</property>
		      <property name="use_underline">False</property>
		      <property name="use_markup">True</property>
		      <property name="justify">GTK_JUSTIFY_FILL</property>
		      <property name="wrap">False</property>
		      <property name="selectable">False</property>
		      <property name="xalign">0</property>
		      <property name="yalign">0</property>
		      <property name="xpad">5</property>
		      <property name="ypad">6</property>
		      <property name="ellipsize">PANGO_ELLIPSIZE_NONE</property>
		      <property name="width_chars">-1</property>
		      <property name="single_line_mode">False</property>
		      <property name="angle">0</property>
		    </widget>
		  </child>
		</widget>
		<packing>
		  <property name="padding">0</property>
		  <property name="expand">False</property>
		  <property name="fill">True</property>
		</packing>
	      </child>

	      <child>
		<widget class="GtkVBox" id="vbox35">
		  <property name="visible">True</property>
		  <property name="homogeneous">False</property>
		  <property name="spacing">0</property>

		  <child>
		    <widget class="GtkLabel" id="label217">
		      <property name="visible">True</property>
		      <property name="label" translatable="yes">Please indicate how you'd like to assign space on this physical host system for your new virtual system. This space will be used to install the virtual system's operating system.</property>
		      <property name="use_underline">False</property>
		      <property name="use_markup">True</property>
		      <property name="justify">GTK_JUSTIFY_LEFT</property>
		      <property name="wrap">True</property>
		      <property name="selectable">False</property>
		      <property name="xalign">0</property>
		      <property name="yalign">0.5</property>
		      <property name="xpad">20</property>
		      <property name="ypad">10</property>
		      <property name="ellipsize">PANGO_ELLIPSIZE_NONE</property>
		      <property name="width_chars">-1</property>
		      <property name="single_line_mode">False</property>
		      <property name="angle">0</property>
		    </widget>
		    <packing>
		      <property name="padding">0</property>
		      <property name="expand">False</property>
		      <property name="fill">False</property>
		    </packing>
		  </child>

		  <child>
		    <widget class="GtkAlignment" id="alignment77">
		      <property name="visible">True</property>
		      <property name="xalign">0.5</property>
		      <property name="yalign">0.5</property>
		      <property name="xscale">1</property>
		      <property name="yscale">1</property>
		      <property name="top_padding">0</property>
		      <property name="bottom_padding">0</property>
		      <property name="left_padding">25</property>
		      <property name="right_padding">15</property>

		      <child>
			<widget class="GtkTable" id="table23">
			  <property name="visible">True</property>
			  <property name="n_rows">8</property>
			  <property name="n_columns">5</property>
			  <property name="homogeneous">False</property>
			  <property name="row_spacing">2</property>
			  <property name="column_spacing">0</property>

			  <child>
			    <widget class="GtkAlignment" id="alignment79">
			      <property name="visible">True</property>
			      <property name="xalign">0.5</property>
			      <property name="yalign">0</property>
			      <property name="xscale">1</property>
			      <property name="yscale">0</property>
			      <property name="top_padding">0</property>
			      <property name="bottom_padding">0</property>
			      <property name="left_padding">0</property>
			      <property name="right_padding">0</property>

			      <child>
				<placeholder/>
			      </child>
			    </widget>
			    <packing>
			      <property name="left_attach">0</property>
			      <property name="right_attach">1</property>
			      <property name="top_attach">1</property>
			      <property name="bottom_attach">2</property>
			      <property name="x_options">fill</property>
			      <property name="y_options">fill</property>
			    </packing>
			  </child>

			  <child>
			    <widget class="GtkLabel" id="label219">
			      <property name="visible">True</property>
			      <property name="label" translatable="yes">P_artition:</property>
			      <property name="use_underline">True</property>
			      <property name="use_markup">True</property>
			      <property name="justify">GTK_JUSTIFY_LEFT</property>
			      <property name="wrap">False</property>
			      <property name="selectable">False</property>
			      <property name="xalign">1</property>
			      <property name="yalign">0.5</property>
			      <property name="xpad">4</property>
			      <property name="ypad">0</property>
			      <property name="ellipsize">PANGO_ELLIPSIZE_NONE</property>
			      <property name="width_chars">-1</property>
			      <property name="single_line_mode">False</property>
			      <property name="angle">0</property>
			    </widget>
			    <packing>
			      <property name="left_attach">2</property>
			      <property name="right_attach">3</property>
			      <property name="top_attach">1</property>
			      <property name="bottom_attach">2</property>
			      <property name="x_options">fill</property>
			      <property name="y_options"></property>
			    </packing>
			  </child>

			  <child>
			    <widget class="GtkHBox" id="hbox33">
			      <property name="visible">True</property>
			      <property name="homogeneous">False</property>
			      <property name="spacing">0</property>

			      <child>
				<widget class="GtkImage" id="image84">
				  <property name="visible">True</property>
				  <property name="icon_size">4</property>
				  <property name="icon_name">gtk-info</property>
				  <property name="xalign">0.5</property>
				  <property name="yalign">0.5</property>
				  <property name="xpad">0</property>
				  <property name="ypad">0</property>
				</widget>
				<packing>
				  <property name="padding">0</property>
				  <property name="expand">False</property>
				  <property name="fill">True</property>
				</packing>
			      </child>

			      <child>
				<widget class="GtkLabel" id="label221">
				  <property name="visible">True</property>
				  <property name="label" translatable="yes">&lt;small&gt;&lt;b&gt;Example:&lt;/b&gt; /dev/hdc2&lt;/small&gt;</property>
				  <property name="use_underline">False</property>
				  <property name="use_markup">True</property>
				  <property name="justify">GTK_JUSTIFY_LEFT</property>
				  <property name="wrap">False</property>
				  <property name="selectable">False</property>
				  <property name="xalign">0.5</property>
				  <property name="yalign">0.5</property>
				  <property name="xpad">7</property>
				  <property name="ypad">0</property>
				  <property name="ellipsize">PANGO_ELLIPSIZE_NONE</property>
				  <property name="width_chars">-1</property>
				  <property name="single_line_mode">False</property>
				  <property name="angle">0</property>
				</widget>
				<packing>
				  <property name="padding">0</property>
				  <property name="expand">False</property>
				  <property name="fill">False</property>
				</packing>
			      </child>
			    </widget>
			    <packing>
			      <property name="left_attach">3</property>
			      <property name="right_attach">4</property>
			      <property name="top_attach">2</property>
			      <property name="bottom_attach">3</property>
			      <property name="x_options">fill</property>
			    </packing>
			  </child>

			  <child>
			    <widget class="GtkLabel" id="label222">
			      <property name="visible">True</property>
			      <property name="label" translatable="yes">File _Location:</property>
			      <property name="use_underline">True</property>
			      <property name="use_markup">True</property>
			      <property name="justify">GTK_JUSTIFY_LEFT</property>
			      <property name="wrap">False</property>
			      <property name="selectable">False</property>
			      <property name="xalign">1</property>
			      <property name="yalign">0.5</property>
			      <property name="xpad">4</property>
			      <property name="ypad">0</property>
			      <property name="ellipsize">PANGO_ELLIPSIZE_NONE</property>
			      <property name="width_chars">-1</property>
			      <property name="single_line_mode">False</property>
			      <property name="angle">0</property>
			    </widget>
			    <packing>
			      <property name="left_attach">2</property>
			      <property name="right_attach">3</property>
			      <property name="top_attach">5</property>
			      <property name="bottom_attach">6</property>
			      <property name="x_options">fill</property>
			      <property name="y_options"></property>
			    </packing>
			  </child>

			  <child>
			    <widget class="GtkLabel" id="label282">
			      <property name="visible">True</property>
			      <property name="label" translatable="yes"></property>
			      <property name="use_underline">False</property>
			      <property name="use_markup">False</property>
			      <property name="justify">GTK_JUSTIFY_LEFT</property>
			      <property name="wrap">False</property>
			      <property name="selectable">False</property>
			      <property name="xalign">0</property>
			      <property name="yalign">0.5</property>
			      <property name="xpad">0</property>
			      <property name="ypad">0</property>
			      <property name="ellipsize">PANGO_ELLIPSIZE_NONE</property>
			      <property name="width_chars">-1</property>
			      <property name="single_line_mode">False</property>
			      <property name="angle">0</property>
			    </widget>
			    <packing>
			      <property name="left_attach">3</property>
			      <property name="right_attach">4</property>
			      <property name="top_attach">3</property>
			      <property name="bottom_attach">4</property>
			      <property name="x_options">fill</property>
			      <property name="y_options"></property>
			    </packing>
			  </child>

			  <child>
			    <widget class="GtkAlignment" id="alignment78">
			      <property name="visible">True</property>
			      <property name="xalign">0.5</property>
			      <property name="yalign">0</property>
			      <property name="xscale">1</property>
			      <property name="yscale">0</property>
			      <property name="top_padding">0</property>
			      <property name="bottom_padding">0</property>
			      <property name="left_padding">0</property>
			      <property name="right_padding">0</property>

			      <child>
				<widget class="GtkRadioButton" id="storage-partition">
				  <property name="visible">True</property>
				  <property name="can_focus">True</property>
				  <property name="label" translatable="yes">Normal Disk _Partition:</property>
				  <property name="use_underline">True</property>
				  <property name="relief">GTK_RELIEF_NORMAL</property>
				  <property name="focus_on_click">True</property>
				  <property name="active">True</property>
				  <property name="inconsistent">False</property>
				  <property name="draw_indicator">True</property>
				  <signal name="toggled" handler="on_storage_toggled" last_modification_time="Thu, 10 Aug 2006 17:47:30 GMT"/>
				</widget>
			      </child>
			    </widget>
			    <packing>
			      <property name="left_attach">0</property>
			      <property name="right_attach">5</property>
			      <property name="top_attach">0</property>
			      <property name="bottom_attach">1</property>
			      <property name="x_options">fill</property>
			      <property name="y_options">fill</property>
			    </packing>
			  </child>

			  <child>
			    <widget class="GtkAlignment" id="alignment80">
			      <property name="visible">True</property>
			      <property name="xalign">0.5</property>
			      <property name="yalign">0</property>
			      <property name="xscale">1</property>
			      <property name="yscale">0</property>
			      <property name="top_padding">0</property>
			      <property name="bottom_padding">0</property>
			      <property name="left_padding">0</property>
			      <property name="right_padding">0</property>

			      <child>
				<widget class="GtkRadioButton" id="storage-file-backed">
				  <property name="visible">True</property>
				  <property name="can_focus">True</property>
				  <property name="label" translatable="yes">Simple _File:</property>
				  <property name="use_underline">True</property>
				  <property name="relief">GTK_RELIEF_NORMAL</property>
				  <property name="focus_on_click">True</property>
				  <property name="active">False</property>
				  <property name="inconsistent">False</property>
				  <property name="draw_indicator">True</property>
				  <property name="group">storage-partition</property>
				  <signal name="toggled" handler="on_storage_toggled" last_modification_time="Thu, 10 Aug 2006 17:47:46 GMT"/>
				</widget>
			      </child>
			    </widget>
			    <packing>
			      <property name="left_attach">0</property>
			      <property name="right_attach">5</property>
			      <property name="top_attach">4</property>
			      <property name="bottom_attach">5</property>
			      <property name="x_options">fill</property>
			      <property name="y_options">fill</property>
			    </packing>
			  </child>

			  <child>
			    <widget class="GtkHBox" id="storage-partition-box">
			      <property name="visible">True</property>
			      <property name="homogeneous">False</property>
			      <property name="spacing">0</property>

			      <child>
				<widget class="GtkEntry" id="storage-partition-address">
				  <property name="visible">True</property>
				  <property name="can_focus">True</property>
				  <property name="editable">True</property>
				  <property name="visibility">True</property>
				  <property name="max_length">0</property>
				  <property name="text" translatable="yes"></property>
				  <property name="has_frame">True</property>
				  <property name="invisible_char">•</property>
				  <property name="activates_default">False</property>
				  <signal name="focus_out_event" handler="on_storage_partition_address_focus_out_event" last_modification_time="Thu, 10 Aug 2006 17:23:05 GMT"/>
				</widget>
				<packing>
				  <property name="padding">0</property>
				  <property name="expand">True</property>
				  <property name="fill">True</property>
				</packing>
			      </child>

			      <child>
				<widget class="GtkButton" id="storage-partition-address-browse">
				  <property name="visible">True</property>
				  <property name="can_focus">True</property>
				  <property name="label" translatable="yes">Browse...</property>
				  <property name="use_underline">True</property>
				  <property name="relief">GTK_RELIEF_NORMAL</property>
				  <property name="focus_on_click">True</property>
				  <signal name="clicked" handler="on_storage_partition_address_browse_clicked" last_modification_time="Thu, 10 Aug 2006 17:33:42 GMT"/>
				</widget>
				<packing>
				  <property name="padding">0</property>
				  <property name="expand">False</property>
				  <property name="fill">False</property>
				</packing>
			      </child>
			    </widget>
			    <packing>
			      <property name="left_attach">3</property>
			      <property name="right_attach">5</property>
			      <property name="top_attach">1</property>
			      <property name="bottom_attach">2</property>
			      <property name="x_options">fill</property>
			      <property name="y_options">fill</property>
			    </packing>
			  </child>

			  <child>
			    <widget class="GtkHBox" id="storage-file-box">
			      <property name="visible">True</property>
			      <property name="homogeneous">False</property>
			      <property name="spacing">0</property>

			      <child>
				<widget class="GtkEntry" id="storage-file-address">
				  <property name="visible">True</property>
				  <property name="can_focus">True</property>
				  <property name="editable">True</property>
				  <property name="visibility">True</property>
				  <property name="max_length">0</property>
				  <property name="text" translatable="yes"></property>
				  <property name="has_frame">True</property>
				  <property name="invisible_char">•</property>
				  <property name="activates_default">False</property>
				</widget>
				<packing>
				  <property name="padding">0</property>
				  <property name="expand">True</property>
				  <property name="fill">True</property>
				</packing>
			      </child>

			      <child>
				<widget class="GtkButton" id="storage-file-address-browse">
				  <property name="visible">True</property>
				  <property name="can_focus">True</property>
				  <property name="label" translatable="yes">Browse...</property>
				  <property name="use_underline">True</property>
				  <property name="relief">GTK_RELIEF_NORMAL</property>
				  <property name="focus_on_click">True</property>
				  <signal name="clicked" handler="on_storage_file_address_browse_clicked" last_modification_time="Thu, 10 Aug 2006 17:35:02 GMT"/>
				</widget>
				<packing>
				  <property name="padding">0</property>
				  <property name="expand">False</property>
				  <property name="fill">False</property>
				</packing>
			      </child>
			    </widget>
			    <packing>
			      <property name="left_attach">3</property>
			      <property name="right_attach">5</property>
			      <property name="top_attach">5</property>
			      <property name="bottom_attach">6</property>
			      <property name="x_options">fill</property>
			      <property name="y_options">fill</property>
			    </packing>
			  </child>

			  <child>
			    <widget class="GtkLabel" id="label300">
			      <property name="visible">True</property>
			      <property name="label" translatable="yes">File _Size:</property>
			      <property name="use_underline">True</property>
			      <property name="use_markup">True</property>
			      <property name="justify">GTK_JUSTIFY_LEFT</property>
			      <property name="wrap">False</property>
			      <property name="selectable">False</property>
			      <property name="xalign">1</property>
			      <property name="yalign">0.5</property>
			      <property name="xpad">4</property>
			      <property name="ypad">0</property>
			      <property name="ellipsize">PANGO_ELLIPSIZE_NONE</property>
			      <property name="width_chars">-1</property>
			      <property name="single_line_mode">False</property>
			      <property name="angle">0</property>
			    </widget>
			    <packing>
			      <property name="left_attach">2</property>
			      <property name="right_attach">3</property>
			      <property name="top_attach">6</property>
			      <property name="bottom_attach">7</property>
			      <property name="x_options">fill</property>
			      <property name="y_options"></property>
			    </packing>
			  </child>

			  <child>
			    <widget class="GtkHBox" id="hbox41">
			      <property name="visible">True</property>
			      <property name="homogeneous">False</property>
			      <property name="spacing">0</property>

			      <child>
				<widget class="GtkAlignment" id="alignment117">
				  <property name="visible">True</property>
				  <property name="xalign">0</property>
				  <property name="yalign">0.5</property>
				  <property name="xscale">0</property>
				  <property name="yscale">1</property>
				  <property name="top_padding">0</property>
				  <property name="bottom_padding">0</property>
				  <property name="left_padding">0</property>
				  <property name="right_padding">0</property>

				  <child>
				    <widget class="GtkSpinButton" id="storage-file-size">
				      <property name="visible">True</property>
				      <property name="sensitive">False</property>
				      <property name="can_focus">True</property>
				      <property name="climb_rate">1</property>
				      <property name="digits">0</property>
				      <property name="numeric">True</property>
				      <property name="update_policy">GTK_UPDATE_ALWAYS</property>
				      <property name="snap_to_ticks">True</property>
				      <property name="wrap">False</property>
				      <property name="adjustment">500 100 16000 100 500 500</property>
				      <signal name="changed" handler="on_storage_file_size_changed" last_modification_time="Thu, 10 Aug 2006 19:19:04 GMT"/>
				    </widget>
				  </child>
				</widget>
				<packing>
				  <property name="padding">0</property>
				  <property name="expand">False</property>
				  <property name="fill">True</property>
				</packing>
			      </child>

			      <child>
				<widget class="GtkLabel" id="label301">
				  <property name="visible">True</property>
				  <property name="label" translatable="yes">MB</property>
				  <property name="use_underline">False</property>
				  <property name="use_markup">False</property>
				  <property name="justify">GTK_JUSTIFY_LEFT</property>
				  <property name="wrap">False</property>
				  <property name="selectable">False</property>
				  <property name="xalign">0</property>
				  <property name="yalign">0.5</property>
				  <property name="xpad">3</property>
				  <property name="ypad">0</property>
				  <property name="ellipsize">PANGO_ELLIPSIZE_NONE</property>
				  <property name="width_chars">-1</property>
				  <property name="single_line_mode">False</property>
				  <property name="angle">0</property>
				</widget>
				<packing>
				  <property name="padding">0</property>
				  <property name="expand">False</property>
				  <property name="fill">True</property>
				</packing>
			      </child>

			      <child>
				<placeholder/>
			      </child>
			    </widget>
			    <packing>
			      <property name="left_attach">3</property>
			      <property name="right_attach">4</property>
			      <property name="top_attach">6</property>
			      <property name="bottom_attach">7</property>
			      <property name="x_options">fill</property>
			      <property name="y_options">fill</property>
			    </packing>
			  </child>

			  <child>
			    <widget class="GtkHBox" id="hbox42">
			      <property name="visible">True</property>
			      <property name="homogeneous">False</property>
			      <property name="spacing">0</property>

			      <child>
				<widget class="GtkImage" id="image89">
				  <property name="visible">True</property>
				  <property name="icon_size">4</property>
				  <property name="icon_name">gtk-info</property>
				  <property name="xalign">0.5</property>
				  <property name="yalign">0.5</property>
				  <property name="xpad">0</property>
				  <property name="ypad">0</property>
				</widget>
				<packing>
				  <property name="padding">0</property>
				  <property name="expand">False</property>
				  <property name="fill">True</property>
				</packing>
			      </child>

			      <child>
				<widget class="GtkLabel" id="label302">
				  <property name="visible">True</property>
				  <property name="label" translatable="yes">&lt;small&gt;&lt;b&gt;Note:&lt;/b&gt; File size parameter is only relevant for new files&lt;/small&gt;</property>
				  <property name="use_underline">False</property>
				  <property name="use_markup">True</property>
				  <property name="justify">GTK_JUSTIFY_LEFT</property>
				  <property name="wrap">False</property>
				  <property name="selectable">False</property>
				  <property name="xalign">0.5</property>
				  <property name="yalign">0.5</property>
				  <property name="xpad">7</property>
				  <property name="ypad">0</property>
				  <property name="ellipsize">PANGO_ELLIPSIZE_NONE</property>
				  <property name="width_chars">-1</property>
				  <property name="single_line_mode">False</property>
				  <property name="angle">0</property>
				</widget>
				<packing>
				  <property name="padding">0</property>
				  <property name="expand">False</property>
				  <property name="fill">False</property>
				</packing>
			      </child>
			    </widget>
			    <packing>
			      <property name="left_attach">3</property>
			      <property name="right_attach">4</property>
			      <property name="top_attach">7</property>
			      <property name="bottom_attach">8</property>
			      <property name="x_options">fill</property>
			    </packing>
			  </child>
			</widget>
		      </child>
		    </widget>
		    <packing>
		      <property name="padding">0</property>
		      <property name="expand">False</property>
		      <property name="fill">True</property>
		    </packing>
		  </child>

		  <child>
		    <widget class="GtkAlignment" id="alignment81">
		      <property name="visible">True</property>
		      <property name="xalign">0.5</property>
		      <property name="yalign">0.5</property>
		      <property name="xscale">1</property>
		      <property name="yscale">1</property>
		      <property name="top_padding">7</property>
		      <property name="bottom_padding">10</property>
		      <property name="left_padding">20</property>
		      <property name="right_padding">0</property>

		      <child>
			<widget class="GtkHBox" id="hbox34">
			  <property name="visible">True</property>
			  <property name="homogeneous">False</property>
			  <property name="spacing">0</property>

			  <child>
			    <widget class="GtkImage" id="image85">
			      <property name="visible">True</property>
			      <property name="icon_size">4</property>
			      <property name="icon_name">gtk-info</property>
			      <property name="xalign">0.5</property>
			      <property name="yalign">0</property>
			      <property name="xpad">0</property>
			      <property name="ypad">0</property>
			    </widget>
			    <packing>
			      <property name="padding">0</property>
			      <property name="expand">False</property>
			      <property name="fill">True</property>
			    </packing>
			  </child>

			  <child>
			    <widget class="GtkLabel" id="label223">
			      <property name="visible">True</property>
			      <property name="label" translatable="yes">&lt;small&gt;&lt;b&gt;Tip:&lt;/b&gt; You may add additional storage, including network-mounted storage, to your virtual system after it has been created using the same tools you would on a physical system.&lt;/small&gt;</property>
			      <property name="use_underline">False</property>
			      <property name="use_markup">True</property>
			      <property name="justify">GTK_JUSTIFY_LEFT</property>
			      <property name="wrap">True</property>
			      <property name="selectable">False</property>
			      <property name="xalign">0.5</property>
			      <property name="yalign">0.5</property>
			      <property name="xpad">7</property>
			      <property name="ypad">0</property>
			      <property name="ellipsize">PANGO_ELLIPSIZE_NONE</property>
			      <property name="width_chars">-1</property>
			      <property name="single_line_mode">False</property>
			      <property name="angle">0</property>
			    </widget>
			    <packing>
			      <property name="padding">0</property>
			      <property name="expand">False</property>
			      <property name="fill">False</property>
			    </packing>
			  </child>
			</widget>
		      </child>
		    </widget>
		    <packing>
		      <property name="padding">0</property>
		      <property name="expand">False</property>
		      <property name="fill">True</property>
		    </packing>
		  </child>
		</widget>
		<packing>
		  <property name="padding">0</property>
		  <property name="expand">True</property>
		  <property name="fill">True</property>
		</packing>
	      </child>
	    </widget>
	    <packing>
	      <property name="tab_expand">False</property>
	      <property name="tab_fill">True</property>
	    </packing>
	  </child>

	  <child>
	    <widget class="GtkLabel" id="label146">
	      <property name="visible">True</property>
	      <property name="label" translatable="yes">step4</property>
	      <property name="use_underline">False</property>
	      <property name="use_markup">False</property>
	      <property name="justify">GTK_JUSTIFY_LEFT</property>
	      <property name="wrap">False</property>
	      <property name="selectable">False</property>
	      <property name="xalign">0.5</property>
	      <property name="yalign">0.5</property>
	      <property name="xpad">0</property>
	      <property name="ypad">0</property>
	      <property name="ellipsize">PANGO_ELLIPSIZE_NONE</property>
	      <property name="width_chars">-1</property>
	      <property name="single_line_mode">False</property>
	      <property name="angle">0</property>
	    </widget>
	    <packing>
	      <property name="type">tab</property>
	    </packing>
	  </child>

	  <child>
	    <widget class="GtkVBox" id="vbox45">
	      <property name="border_width">1</property>
	      <property name="visible">True</property>
	      <property name="homogeneous">False</property>
	      <property name="spacing">0</property>

	      <child>
		<widget class="GtkAlignment" id="alignment101">
		  <property name="visible">True</property>
		  <property name="xalign">0.5</property>
		  <property name="yalign">0.5</property>
		  <property name="xscale">1</property>
		  <property name="yscale">1</property>
		  <property name="top_padding">0</property>
		  <property name="bottom_padding">0</property>
		  <property name="left_padding">0</property>
		  <property name="right_padding">0</property>

		  <child>
		    <widget class="GtkEventBox" id="page5-title">
		      <property name="visible">True</property>
		      <property name="visible_window">True</property>
		      <property name="above_child">False</property>

		      <child>
			<widget class="GtkLabel" id="label260">
			  <property name="visible">True</property>
			  <property name="label" translatable="yes">&lt;span weight=&quot;heavy&quot; size=&quot;xx-large&quot; foreground=&quot;#FFF&quot;&gt;Allocate memory and CPU&lt;/span&gt;</property>
			  <property name="use_underline">False</property>
			  <property name="use_markup">True</property>
			  <property name="justify">GTK_JUSTIFY_FILL</property>
			  <property name="wrap">False</property>
			  <property name="selectable">False</property>
			  <property name="xalign">0</property>
			  <property name="yalign">0</property>
			  <property name="xpad">5</property>
			  <property name="ypad">6</property>
			  <property name="ellipsize">PANGO_ELLIPSIZE_NONE</property>
			  <property name="width_chars">-1</property>
			  <property name="single_line_mode">False</property>
			  <property name="angle">0</property>
			</widget>
		      </child>
		    </widget>
		  </child>
		</widget>
		<packing>
		  <property name="padding">0</property>
		  <property name="expand">False</property>
		  <property name="fill">True</property>
		</packing>
	      </child>

	      <child>
		<widget class="GtkTable" id="table28">
		  <property name="visible">True</property>
		  <property name="n_rows">12</property>
		  <property name="n_columns">5</property>
		  <property name="homogeneous">False</property>
		  <property name="row_spacing">0</property>
		  <property name="column_spacing">0</property>

		  <child>
		    <widget class="GtkLabel" id="label271">
		      <property name="visible">True</property>
		      <property name="label" translatable="yes">&lt;b&gt;Memory:&lt;/b&gt;</property>
		      <property name="use_underline">False</property>
		      <property name="use_markup">True</property>
		      <property name="justify">GTK_JUSTIFY_LEFT</property>
		      <property name="wrap">False</property>
		      <property name="selectable">False</property>
		      <property name="xalign">0</property>
		      <property name="yalign">0.5</property>
		      <property name="xpad">10</property>
		      <property name="ypad">0</property>
		      <property name="ellipsize">PANGO_ELLIPSIZE_NONE</property>
		      <property name="width_chars">-1</property>
		      <property name="single_line_mode">False</property>
		      <property name="angle">0</property>
		    </widget>
		    <packing>
		      <property name="left_attach">0</property>
		      <property name="right_attach">1</property>
		      <property name="top_attach">0</property>
		      <property name="bottom_attach">1</property>
		      <property name="x_options">fill</property>
		      <property name="y_options"></property>
		    </packing>
		  </child>

		  <child>
		    <widget class="GtkLabel" id="label272">
		      <property name="visible">True</property>
		      <property name="label" translatable="yes">What is the maximum amount of memory this VM should be able to use?</property>
		      <property name="use_underline">False</property>
		      <property name="use_markup">False</property>
		      <property name="justify">GTK_JUSTIFY_LEFT</property>
		      <property name="wrap">False</property>
		      <property name="selectable">False</property>
		      <property name="xalign">0</property>
		      <property name="yalign">0.5</property>
		      <property name="xpad">0</property>
		      <property name="ypad">0</property>
		      <property name="ellipsize">PANGO_ELLIPSIZE_NONE</property>
		      <property name="width_chars">-1</property>
		      <property name="single_line_mode">False</property>
		      <property name="angle">0</property>
		    </widget>
		    <packing>
		      <property name="left_attach">1</property>
		      <property name="right_attach">5</property>
		      <property name="top_attach">1</property>
		      <property name="bottom_attach">2</property>
		      <property name="x_options">fill</property>
		      <property name="y_options"></property>
		    </packing>
		  </child>

		  <child>
		    <widget class="GtkLabel" id="label277">
		      <property name="visible">True</property>
		      <property name="label" translatable="yes">&lt;b&gt;CPUs:&lt;/b&gt;</property>
		      <property name="use_underline">False</property>
		      <property name="use_markup">True</property>
		      <property name="justify">GTK_JUSTIFY_LEFT</property>
		      <property name="wrap">False</property>
		      <property name="selectable">False</property>
		      <property name="xalign">0</property>
		      <property name="yalign">1</property>
		      <property name="xpad">10</property>
		      <property name="ypad">0</property>
		      <property name="ellipsize">PANGO_ELLIPSIZE_NONE</property>
		      <property name="width_chars">-1</property>
		      <property name="single_line_mode">False</property>
		      <property name="angle">0</property>
		    </widget>
		    <packing>
		      <property name="left_attach">0</property>
		      <property name="right_attach">1</property>
		      <property name="top_attach">7</property>
		      <property name="bottom_attach">8</property>
		      <property name="x_options">fill</property>
		      <property name="y_options"></property>
		    </packing>
		  </child>

		  <child>
		    <widget class="GtkLabel" id="create-host-memory">
		      <property name="visible">True</property>
		      <property name="label" translatable="yes">2 GB</property>
		      <property name="use_underline">False</property>
		      <property name="use_markup">False</property>
		      <property name="justify">GTK_JUSTIFY_LEFT</property>
		      <property name="wrap">False</property>
		      <property name="selectable">False</property>
		      <property name="xalign">0</property>
		      <property name="yalign">0.5</property>
		      <property name="xpad">0</property>
		      <property name="ypad">0</property>
		      <property name="ellipsize">PANGO_ELLIPSIZE_NONE</property>
		      <property name="width_chars">-1</property>
		      <property name="single_line_mode">False</property>
		      <property name="angle">0</property>
		    </widget>
		    <packing>
		      <property name="left_attach">3</property>
		      <property name="right_attach">4</property>
		      <property name="top_attach">5</property>
		      <property name="bottom_attach">6</property>
		      <property name="x_options">fill</property>
		      <property name="y_options"></property>
		    </packing>
		  </child>

		  <child>
		    <widget class="GtkLabel" id="create-cpus-physical">
		      <property name="visible">True</property>
		      <property name="label" translatable="yes">256	</property>
		      <property name="use_underline">False</property>
		      <property name="use_markup">False</property>
		      <property name="justify">GTK_JUSTIFY_LEFT</property>
		      <property name="wrap">False</property>
		      <property name="selectable">False</property>
		      <property name="xalign">0</property>
		      <property name="yalign">0.5</property>
		      <property name="xpad">0</property>
		      <property name="ypad">0</property>
		      <property name="ellipsize">PANGO_ELLIPSIZE_NONE</property>
		      <property name="width_chars">-1</property>
		      <property name="single_line_mode">False</property>
		      <property name="angle">0</property>
		    </widget>
		    <packing>
		      <property name="left_attach">3</property>
		      <property name="right_attach">4</property>
		      <property name="top_attach">9</property>
		      <property name="bottom_attach">10</property>
		      <property name="x_options">fill</property>
		      <property name="y_options"></property>
		    </packing>
		  </child>

		  <child>
		    <widget class="GtkLabel" id="label274">
		      <property name="visible">True</property>
		      <property name="label" translatable="yes">Total memory on host machine:</property>
		      <property name="use_underline">False</property>
		      <property name="use_markup">False</property>
		      <property name="justify">GTK_JUSTIFY_LEFT</property>
		      <property name="wrap">False</property>
		      <property name="selectable">False</property>
		      <property name="xalign">0</property>
		      <property name="yalign">0.5</property>
		      <property name="xpad">5</property>
		      <property name="ypad">0</property>
		      <property name="ellipsize">PANGO_ELLIPSIZE_NONE</property>
		      <property name="width_chars">-1</property>
		      <property name="single_line_mode">False</property>
		      <property name="angle">0</property>
		    </widget>
		    <packing>
		      <property name="left_attach">1</property>
		      <property name="right_attach">3</property>
		      <property name="top_attach">5</property>
		      <property name="bottom_attach">6</property>
		      <property name="x_options">fill</property>
		      <property name="y_options"></property>
		    </packing>
		  </child>

		  <child>
		    <widget class="GtkLabel" id="label278">
		      <property name="visible">True</property>
		      <property name="label" translatable="yes">_Virtual CPUs:</property>
		      <property name="use_underline">True</property>
		      <property name="use_markup">True</property>
		      <property name="justify">GTK_JUSTIFY_LEFT</property>
		      <property name="wrap">False</property>
		      <property name="selectable">False</property>
		      <property name="xalign">0</property>
		      <property name="yalign">1</property>
		      <property name="xpad">5</property>
		      <property name="ypad">0</property>
		      <property name="ellipsize">PANGO_ELLIPSIZE_NONE</property>
		      <property name="width_chars">-1</property>
		      <property name="single_line_mode">False</property>
		      <property name="angle">0</property>
		    </widget>
		    <packing>
		      <property name="left_attach">1</property>
		      <property name="right_attach">3</property>
		      <property name="top_attach">8</property>
		      <property name="bottom_attach">9</property>
		      <property name="x_options">fill</property>
		      <property name="y_options"></property>
		    </packing>
		  </child>

		  <child>
		    <widget class="GtkLabel" id="label279">
		      <property name="visible">True</property>
		      <property name="label" translatable="yes">Physical host CPU count:</property>
		      <property name="use_underline">False</property>
		      <property name="use_markup">True</property>
		      <property name="justify">GTK_JUSTIFY_RIGHT</property>
		      <property name="wrap">False</property>
		      <property name="selectable">False</property>
		      <property name="xalign">0</property>
		      <property name="yalign">0.5</property>
		      <property name="xpad">5</property>
		      <property name="ypad">0</property>
		      <property name="ellipsize">PANGO_ELLIPSIZE_NONE</property>
		      <property name="width_chars">-1</property>
		      <property name="single_line_mode">False</property>
		      <property name="angle">0</property>
		    </widget>
		    <packing>
		      <property name="left_attach">1</property>
		      <property name="right_attach">3</property>
		      <property name="top_attach">9</property>
		      <property name="bottom_attach">10</property>
		      <property name="x_options">fill</property>
		      <property name="y_options"></property>
		    </packing>
		  </child>

		  <child>
		    <widget class="GtkAlignment" id="alignment109">
		      <property name="visible">True</property>
		      <property name="xalign">0</property>
		      <property name="yalign">0.5</property>
		      <property name="xscale">0</property>
		      <property name="yscale">1</property>
		      <property name="top_padding">0</property>
		      <property name="bottom_padding">0</property>
		      <property name="left_padding">0</property>
		      <property name="right_padding">33</property>

		      <child>
			<widget class="GtkSpinButton" id="create-vcpus">
			  <property name="visible">True</property>
			  <property name="can_focus">True</property>
			  <property name="climb_rate">1</property>
			  <property name="digits">0</property>
			  <property name="numeric">True</property>
			  <property name="update_policy">GTK_UPDATE_ALWAYS</property>
			  <property name="snap_to_ticks">False</property>
			  <property name="wrap">False</property>
			  <property name="adjustment">1 1 32 1 10 10</property>
			  <signal name="changed" handler="on_create_vcpus_changed" last_modification_time="Thu, 10 Aug 2006 21:36:21 GMT"/>
			</widget>
		      </child>
		    </widget>
		    <packing>
		      <property name="left_attach">3</property>
		      <property name="right_attach">4</property>
		      <property name="top_attach">8</property>
		      <property name="bottom_attach">9</property>
		      <property name="x_options">fill</property>
		      <property name="y_options"></property>
		    </packing>
		  </child>

		  <child>
		    <widget class="GtkLabel" id="label289">
		      <property name="visible">True</property>
		      <property name="label" translatable="yes"></property>
		      <property name="use_underline">False</property>
		      <property name="use_markup">False</property>
		      <property name="justify">GTK_JUSTIFY_LEFT</property>
		      <property name="wrap">False</property>
		      <property name="selectable">False</property>
		      <property name="xalign">0</property>
		      <property name="yalign">0.5</property>
		      <property name="xpad">0</property>
		      <property name="ypad">0</property>
		      <property name="ellipsize">PANGO_ELLIPSIZE_NONE</property>
		      <property name="width_chars">-1</property>
		      <property name="single_line_mode">False</property>
		      <property name="angle">0</property>
		    </widget>
		    <packing>
		      <property name="left_attach">0</property>
		      <property name="right_attach">1</property>
		      <property name="top_attach">6</property>
		      <property name="bottom_attach">7</property>
		      <property name="x_options">fill</property>
		      <property name="y_options"></property>
		    </packing>
		  </child>

		  <child>
		    <widget class="GtkLabel" id="label298">
		      <property name="visible">True</property>
		      <property name="label" translatable="yes"></property>
		      <property name="use_underline">False</property>
		      <property name="use_markup">False</property>
		      <property name="justify">GTK_JUSTIFY_LEFT</property>
		      <property name="wrap">False</property>
		      <property name="selectable">False</property>
		      <property name="xalign">0</property>
		      <property name="yalign">0.5</property>
		      <property name="xpad">0</property>
		      <property name="ypad">0</property>
		      <property name="ellipsize">PANGO_ELLIPSIZE_NONE</property>
		      <property name="width_chars">-1</property>
		      <property name="single_line_mode">False</property>
		      <property name="angle">0</property>
		    </widget>
		    <packing>
		      <property name="left_attach">1</property>
		      <property name="right_attach">2</property>
		      <property name="top_attach">10</property>
		      <property name="bottom_attach">11</property>
		      <property name="x_options">fill</property>
		      <property name="y_options"></property>
		    </packing>
		  </child>

		  <child>
		    <widget class="GtkHBox" id="hbox37">
		      <property name="visible">True</property>
		      <property name="homogeneous">False</property>
		      <property name="spacing">0</property>

		      <child>
			<widget class="GtkAlignment" id="alignment106">
			  <property name="visible">True</property>
			  <property name="xalign">0.5</property>
			  <property name="yalign">0.10000000149</property>
			  <property name="xscale">1</property>
			  <property name="yscale">0.10000000149</property>
			  <property name="top_padding">0</property>
			  <property name="bottom_padding">0</property>
			  <property name="left_padding">5</property>
			  <property name="right_padding">0</property>

			  <child>
			    <widget class="GtkImage" id="image88">
			      <property name="visible">True</property>
			      <property name="stock">gtk-info</property>
			      <property name="icon_size">4</property>
			      <property name="xalign">0.5</property>
			      <property name="yalign">0.5</property>
			      <property name="xpad">0</property>
			      <property name="ypad">0</property>
			    </widget>
			  </child>
			</widget>
			<packing>
			  <property name="padding">0</property>
			  <property name="expand">False</property>
			  <property name="fill">False</property>
			</packing>
		      </child>

		      <child>
			<widget class="GtkAlignment" id="alignment107">
			  <property name="visible">True</property>
			  <property name="xalign">0.5</property>
			  <property name="yalign">0.5</property>
			  <property name="xscale">1</property>
			  <property name="yscale">1</property>
			  <property name="top_padding">0</property>
			  <property name="bottom_padding">0</property>
			  <property name="left_padding">3</property>
			  <property name="right_padding">0</property>

			  <child>
			    <widget class="GtkLabel" id="label280">
			      <property name="visible">True</property>
			      <property name="label" translatable="yes">&lt;small&gt;&lt;b&gt;Tip:&lt;/b&gt; For best performance, the number of virtual CPUs should be less than (or equal to) the number of physical CPUs on the host system.&lt;/small&gt;</property>
			      <property name="use_underline">False</property>
			      <property name="use_markup">True</property>
			      <property name="justify">GTK_JUSTIFY_LEFT</property>
			      <property name="wrap">True</property>
			      <property name="selectable">False</property>
			      <property name="xalign">0.5</property>
			      <property name="yalign">0.5</property>
			      <property name="xpad">0</property>
			      <property name="ypad">0</property>
			      <property name="ellipsize">PANGO_ELLIPSIZE_NONE</property>
			      <property name="width_chars">-1</property>
			      <property name="single_line_mode">False</property>
			      <property name="angle">0</property>
			    </widget>
			  </child>
			</widget>
			<packing>
			  <property name="padding">0</property>
			  <property name="expand">False</property>
			  <property name="fill">False</property>
			</packing>
		      </child>
		    </widget>
		    <packing>
		      <property name="left_attach">1</property>
		      <property name="right_attach">5</property>
		      <property name="top_attach">11</property>
		      <property name="bottom_attach">12</property>
		      <property name="x_options">fill</property>
		      <property name="y_options">fill</property>
		    </packing>
		  </child>

		  <child>
		    <widget class="GtkLabel" id="label303">
		      <property name="visible">True</property>
		      <property name="label" translatable="yes">How much memory should this VM start up with?</property>
		      <property name="use_underline">False</property>
		      <property name="use_markup">False</property>
		      <property name="justify">GTK_JUSTIFY_LEFT</property>
		      <property name="wrap">False</property>
		      <property name="selectable">False</property>
		      <property name="xalign">0</property>
		      <property name="yalign">0.5</property>
		      <property name="xpad">0</property>
		      <property name="ypad">0</property>
		      <property name="ellipsize">PANGO_ELLIPSIZE_NONE</property>
		      <property name="width_chars">-1</property>
		      <property name="single_line_mode">False</property>
		      <property name="angle">0</property>
		    </widget>
		    <packing>
		      <property name="left_attach">1</property>
		      <property name="right_attach">5</property>
		      <property name="top_attach">3</property>
		      <property name="bottom_attach">4</property>
		      <property name="x_options">fill</property>
		      <property name="y_options"></property>
		    </packing>
		  </child>

		  <child>
		    <widget class="GtkAlignment" id="alignment108">
		      <property name="visible">True</property>
		      <property name="xalign">0.5</property>
		      <property name="yalign">0.5</property>
		      <property name="xscale">1</property>
		      <property name="yscale">1</property>
		      <property name="top_padding">0</property>
		      <property name="bottom_padding">0</property>
		      <property name="left_padding">0</property>
		      <property name="right_padding">0</property>

		      <child>
			<widget class="GtkSpinButton" id="create-memory-max">
			  <property name="visible">True</property>
			  <property name="can_focus">True</property>
			  <property name="climb_rate">1</property>
			  <property name="digits">0</property>
<<<<<<< HEAD
			  <property name="numeric">True</property>
			  <property name="update_policy">GTK_UPDATE_ALWAYS</property>
			  <property name="snap_to_ticks">False</property>
			  <property name="wrap">False</property>
			  <property name="adjustment">249 50 32000 1 10 10</property>
			  <signal name="changed" handler="on_create_memory_max_value_changed" last_modification_time="Fri, 01 Sep 2006 17:46:12 GMT"/>
=======
			  <property name="update_policy">GTK_UPDATE_DISCONTINUOUS</property>
			  <property name="inverted">False</property>
			  <property name="adjustment">512 0 1024 32 0 0</property>
			  <signal name="value_changed" handler="on_create_memory_max_value_changed" last_modification_time="Thu, 10 Aug 2006 21:18:45 GMT"/>
>>>>>>> afb15a8b
			</widget>
		      </child>
		    </widget>
		    <packing>
		      <property name="left_attach">1</property>
		      <property name="right_attach">4</property>
		      <property name="top_attach">2</property>
		      <property name="bottom_attach">3</property>
		      <property name="x_padding">30</property>
		      <property name="x_options"></property>
		      <property name="y_options">fill</property>
		    </packing>
		  </child>

		  <child>
		    <widget class="GtkAlignment" id="alignment118">
		      <property name="visible">True</property>
		      <property name="xalign">0.5</property>
		      <property name="yalign">0.5</property>
		      <property name="xscale">1</property>
		      <property name="yscale">1</property>
		      <property name="top_padding">0</property>
		      <property name="bottom_padding">0</property>
		      <property name="left_padding">0</property>
		      <property name="right_padding">0</property>

		      <child>
			<widget class="GtkSpinButton" id="create-memory-startup">
			  <property name="visible">True</property>
			  <property name="can_focus">True</property>
			  <property name="climb_rate">1</property>
			  <property name="digits">0</property>
<<<<<<< HEAD
			  <property name="numeric">True</property>
			  <property name="update_policy">GTK_UPDATE_ALWAYS</property>
			  <property name="snap_to_ticks">False</property>
			  <property name="wrap">False</property>
			  <property name="adjustment">249 50 32000 1 10 10</property>
			  <signal name="changed" handler="on_create_memory_startup_value_changed" last_modification_time="Fri, 01 Sep 2006 17:46:25 GMT"/>
=======
			  <property name="update_policy">GTK_UPDATE_DISCONTINUOUS</property>
			  <property name="inverted">False</property>
			  <property name="adjustment">256 0 1024 32 0 0</property>
			  <signal name="value_changed" handler="on_create_memory_startup_value_changed" last_modification_time="Thu, 10 Aug 2006 21:18:33 GMT"/>
>>>>>>> afb15a8b
			</widget>
		      </child>
		    </widget>
		    <packing>
		      <property name="left_attach">1</property>
		      <property name="right_attach">4</property>
		      <property name="top_attach">4</property>
		      <property name="bottom_attach">5</property>
		      <property name="x_padding">30</property>
		      <property name="x_options"></property>
		      <property name="y_options">fill</property>
		    </packing>
		  </child>
		</widget>
		<packing>
		  <property name="padding">0</property>
		  <property name="expand">True</property>
		  <property name="fill">True</property>
		</packing>
	      </child>
	    </widget>
	    <packing>
	      <property name="tab_expand">False</property>
	      <property name="tab_fill">True</property>
	    </packing>
	  </child>

	  <child>
	    <widget class="GtkLabel" id="label259">
	      <property name="visible">True</property>
	      <property name="label" translatable="yes">step5</property>
	      <property name="use_underline">False</property>
	      <property name="use_markup">False</property>
	      <property name="justify">GTK_JUSTIFY_LEFT</property>
	      <property name="wrap">False</property>
	      <property name="selectable">False</property>
	      <property name="xalign">0.5</property>
	      <property name="yalign">0.5</property>
	      <property name="xpad">0</property>
	      <property name="ypad">0</property>
	      <property name="ellipsize">PANGO_ELLIPSIZE_NONE</property>
	      <property name="width_chars">-1</property>
	      <property name="single_line_mode">False</property>
	      <property name="angle">0</property>
	    </widget>
	    <packing>
	      <property name="type">tab</property>
	    </packing>
	  </child>

	  <child>
	    <widget class="GtkVBox" id="vbox41">
	      <property name="border_width">1</property>
	      <property name="visible">True</property>
	      <property name="homogeneous">False</property>
	      <property name="spacing">0</property>

	      <child>
		<widget class="GtkAlignment" id="alignment95">
		  <property name="visible">True</property>
		  <property name="xalign">0.5</property>
		  <property name="yalign">0.5</property>
		  <property name="xscale">1</property>
		  <property name="yscale">1</property>
		  <property name="top_padding">0</property>
		  <property name="bottom_padding">0</property>
		  <property name="left_padding">0</property>
		  <property name="right_padding">0</property>

		  <child>
		    <widget class="GtkEventBox" id="page6-title">
		      <property name="visible">True</property>
		      <property name="visible_window">True</property>
		      <property name="above_child">False</property>

		      <child>
			<widget class="GtkLabel" id="label247">
			  <property name="visible">True</property>
			  <property name="label" translatable="yes">&lt;span weight=&quot;heavy&quot; size=&quot;xx-large&quot; foreground=&quot;#FFF&quot;&gt;Ready to begin installation&lt;/span&gt;</property>
			  <property name="use_underline">False</property>
			  <property name="use_markup">True</property>
			  <property name="justify">GTK_JUSTIFY_FILL</property>
			  <property name="wrap">False</property>
			  <property name="selectable">False</property>
			  <property name="xalign">0</property>
			  <property name="yalign">0</property>
			  <property name="xpad">5</property>
			  <property name="ypad">6</property>
			  <property name="ellipsize">PANGO_ELLIPSIZE_NONE</property>
			  <property name="width_chars">-1</property>
			  <property name="single_line_mode">False</property>
			  <property name="angle">0</property>
			</widget>
		      </child>
		    </widget>
		  </child>
		</widget>
		<packing>
		  <property name="padding">0</property>
		  <property name="expand">False</property>
		  <property name="fill">True</property>
		</packing>
	      </child>

	      <child>
		<widget class="GtkAlignment" id="alignment100">
		  <property name="visible">True</property>
		  <property name="xalign">0.10000000149</property>
		  <property name="yalign">0.10000000149</property>
		  <property name="xscale">0</property>
		  <property name="yscale">0</property>
		  <property name="top_padding">0</property>
		  <property name="bottom_padding">0</property>
		  <property name="left_padding">0</property>
		  <property name="right_padding">0</property>

		  <child>
		    <widget class="GtkLabel" id="create-congrats-label">
		      <property name="visible">True</property>
		      <property name="label" translatable="yes">You are now ready to begin your installation of $SYSTEM_NAME.  Once installation is complete, you will be able to view and work with $SYSTEM_NAME in the virtual machine manager.</property>
		      <property name="use_underline">False</property>
		      <property name="use_markup">True</property>
		      <property name="justify">GTK_JUSTIFY_LEFT</property>
		      <property name="wrap">True</property>
		      <property name="selectable">False</property>
		      <property name="xalign">0.5</property>
		      <property name="yalign">0.5</property>
		      <property name="xpad">0</property>
		      <property name="ypad">0</property>
		      <property name="ellipsize">PANGO_ELLIPSIZE_NONE</property>
		      <property name="width_chars">-1</property>
		      <property name="single_line_mode">False</property>
		      <property name="angle">0</property>
		    </widget>
		  </child>
		</widget>
		<packing>
		  <property name="padding">0</property>
		  <property name="expand">True</property>
		  <property name="fill">True</property>
		</packing>
	      </child>
	    </widget>
	    <packing>
	      <property name="tab_expand">False</property>
	      <property name="tab_fill">True</property>
	    </packing>
	  </child>

	  <child>
	    <widget class="GtkLabel" id="step6">
	      <property name="visible">True</property>
	      <property name="label" translatable="yes">step6</property>
	      <property name="use_underline">False</property>
	      <property name="use_markup">False</property>
	      <property name="justify">GTK_JUSTIFY_LEFT</property>
	      <property name="wrap">False</property>
	      <property name="selectable">False</property>
	      <property name="xalign">0.5</property>
	      <property name="yalign">0.5</property>
	      <property name="xpad">0</property>
	      <property name="ypad">0</property>
	      <property name="ellipsize">PANGO_ELLIPSIZE_NONE</property>
	      <property name="width_chars">-1</property>
	      <property name="single_line_mode">False</property>
	      <property name="angle">0</property>
	    </widget>
	    <packing>
	      <property name="type">tab</property>
	    </packing>
	  </child>
	</widget>
	<packing>
	  <property name="padding">0</property>
	  <property name="expand">True</property>
	  <property name="fill">True</property>
	</packing>
      </child>

      <child>
	<widget class="GtkHBox" id="hbox25">
	  <property name="visible">True</property>
	  <property name="homogeneous">False</property>
	  <property name="spacing">10</property>

	  <child>
	    <widget class="GtkLabel" id="label281">
	      <property name="visible">True</property>
	      <property name="label" translatable="yes"></property>
	      <property name="use_underline">False</property>
	      <property name="use_markup">False</property>
	      <property name="justify">GTK_JUSTIFY_LEFT</property>
	      <property name="wrap">False</property>
	      <property name="selectable">False</property>
	      <property name="xalign">0.5</property>
	      <property name="yalign">0.5</property>
	      <property name="xpad">0</property>
	      <property name="ypad">0</property>
	      <property name="ellipsize">PANGO_ELLIPSIZE_NONE</property>
	      <property name="width_chars">-1</property>
	      <property name="single_line_mode">False</property>
	      <property name="angle">0</property>
	    </widget>
	    <packing>
	      <property name="padding">0</property>
	      <property name="expand">True</property>
	      <property name="fill">False</property>
	    </packing>
	  </child>

	  <child>
	    <widget class="GtkButton" id="create-cancel">
	      <property name="visible">True</property>
	      <property name="can_focus">True</property>
	      <property name="label">gtk-cancel</property>
	      <property name="use_stock">True</property>
	      <property name="relief">GTK_RELIEF_NORMAL</property>
	      <property name="focus_on_click">True</property>
	      <signal name="clicked" handler="on_create_cancel_clicked" last_modification_time="Wed, 09 Aug 2006 17:55:38 GMT"/>
	    </widget>
	    <packing>
	      <property name="padding">0</property>
	      <property name="expand">False</property>
	      <property name="fill">False</property>
	    </packing>
	  </child>

	  <child>
	    <widget class="GtkButton" id="create-back">
	      <property name="visible">True</property>
	      <property name="can_focus">True</property>
	      <property name="label">gtk-go-back</property>
	      <property name="use_stock">True</property>
	      <property name="relief">GTK_RELIEF_NORMAL</property>
	      <property name="focus_on_click">True</property>
	      <signal name="clicked" handler="on_create_back_clicked" last_modification_time="Wed, 09 Aug 2006 17:54:59 GMT"/>
	    </widget>
	    <packing>
	      <property name="padding">0</property>
	      <property name="expand">False</property>
	      <property name="fill">False</property>
	    </packing>
	  </child>

	  <child>
	    <widget class="GtkButton" id="create-forward">
	      <property name="visible">True</property>
	      <property name="can_focus">True</property>
	      <property name="label">gtk-go-forward</property>
	      <property name="use_stock">True</property>
	      <property name="relief">GTK_RELIEF_NORMAL</property>
	      <property name="focus_on_click">True</property>
	      <signal name="clicked" handler="on_create_forward_clicked" last_modification_time="Wed, 09 Aug 2006 17:55:24 GMT"/>
	    </widget>
	    <packing>
	      <property name="padding">0</property>
	      <property name="expand">False</property>
	      <property name="fill">False</property>
	    </packing>
	  </child>

	  <child>
	    <widget class="GtkButton" id="create-finish">
	      <property name="can_focus">True</property>
	      <property name="relief">GTK_RELIEF_NORMAL</property>
	      <property name="focus_on_click">True</property>
	      <signal name="clicked" handler="on_create_finish_clicked" last_modification_time="Wed, 09 Aug 2006 18:56:13 GMT"/>

	      <child>
		<widget class="GtkAlignment" id="alignment119">
		  <property name="visible">True</property>
		  <property name="xalign">0.5</property>
		  <property name="yalign">0.5</property>
		  <property name="xscale">0</property>
		  <property name="yscale">0</property>
		  <property name="top_padding">0</property>
		  <property name="bottom_padding">0</property>
		  <property name="left_padding">0</property>
		  <property name="right_padding">0</property>

		  <child>
		    <widget class="GtkHBox" id="hbox45">
		      <property name="visible">True</property>
		      <property name="homogeneous">False</property>
		      <property name="spacing">2</property>

		      <child>
			<widget class="GtkImage" id="image95">
			  <property name="visible">True</property>
			  <property name="stock">gtk-quit</property>
			  <property name="icon_size">4</property>
			  <property name="xalign">0.5</property>
			  <property name="yalign">0.5</property>
			  <property name="xpad">0</property>
			  <property name="ypad">0</property>
			</widget>
			<packing>
			  <property name="padding">0</property>
			  <property name="expand">False</property>
			  <property name="fill">False</property>
			</packing>
		      </child>

		      <child>
			<widget class="GtkLabel" id="label305">
			  <property name="visible">True</property>
			  <property name="label" translatable="yes">_Finish</property>
			  <property name="use_underline">True</property>
			  <property name="use_markup">False</property>
			  <property name="justify">GTK_JUSTIFY_LEFT</property>
			  <property name="wrap">False</property>
			  <property name="selectable">False</property>
			  <property name="xalign">0.5</property>
			  <property name="yalign">0.5</property>
			  <property name="xpad">0</property>
			  <property name="ypad">0</property>
			  <property name="ellipsize">PANGO_ELLIPSIZE_NONE</property>
			  <property name="width_chars">-1</property>
			  <property name="single_line_mode">False</property>
			  <property name="angle">0</property>
			</widget>
			<packing>
			  <property name="padding">0</property>
			  <property name="expand">False</property>
			  <property name="fill">False</property>
			</packing>
		      </child>
		    </widget>
		  </child>
		</widget>
	      </child>
	    </widget>
	    <packing>
	      <property name="padding">0</property>
	      <property name="expand">False</property>
	      <property name="fill">False</property>
	    </packing>
	  </child>
	</widget>
	<packing>
	  <property name="padding">0</property>
	  <property name="expand">False</property>
	  <property name="fill">True</property>
	</packing>
      </child>
    </widget>
  </child>
</widget>

</glade-interface><|MERGE_RESOLUTION|>--- conflicted
+++ resolved
@@ -8186,19 +8186,12 @@
 			  <property name="can_focus">True</property>
 			  <property name="climb_rate">1</property>
 			  <property name="digits">0</property>
-<<<<<<< HEAD
 			  <property name="numeric">True</property>
 			  <property name="update_policy">GTK_UPDATE_ALWAYS</property>
 			  <property name="snap_to_ticks">False</property>
 			  <property name="wrap">False</property>
 			  <property name="adjustment">249 50 32000 1 10 10</property>
 			  <signal name="changed" handler="on_create_memory_max_value_changed" last_modification_time="Fri, 01 Sep 2006 17:46:12 GMT"/>
-=======
-			  <property name="update_policy">GTK_UPDATE_DISCONTINUOUS</property>
-			  <property name="inverted">False</property>
-			  <property name="adjustment">512 0 1024 32 0 0</property>
-			  <signal name="value_changed" handler="on_create_memory_max_value_changed" last_modification_time="Thu, 10 Aug 2006 21:18:45 GMT"/>
->>>>>>> afb15a8b
 			</widget>
 		      </child>
 		    </widget>
@@ -8231,19 +8224,12 @@
 			  <property name="can_focus">True</property>
 			  <property name="climb_rate">1</property>
 			  <property name="digits">0</property>
-<<<<<<< HEAD
 			  <property name="numeric">True</property>
 			  <property name="update_policy">GTK_UPDATE_ALWAYS</property>
 			  <property name="snap_to_ticks">False</property>
 			  <property name="wrap">False</property>
 			  <property name="adjustment">249 50 32000 1 10 10</property>
 			  <signal name="changed" handler="on_create_memory_startup_value_changed" last_modification_time="Fri, 01 Sep 2006 17:46:25 GMT"/>
-=======
-			  <property name="update_policy">GTK_UPDATE_DISCONTINUOUS</property>
-			  <property name="inverted">False</property>
-			  <property name="adjustment">256 0 1024 32 0 0</property>
-			  <signal name="value_changed" handler="on_create_memory_startup_value_changed" last_modification_time="Thu, 10 Aug 2006 21:18:33 GMT"/>
->>>>>>> afb15a8b
 			</widget>
 		      </child>
 		    </widget>
